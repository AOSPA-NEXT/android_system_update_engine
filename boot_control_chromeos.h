//
// Copyright (C) 2015 The Android Open Source Project
//
// Licensed under the Apache License, Version 2.0 (the "License");
// you may not use this file except in compliance with the License.
// You may obtain a copy of the License at
//
//      http://www.apache.org/licenses/LICENSE-2.0
//
// Unless required by applicable law or agreed to in writing, software
// distributed under the License is distributed on an "AS IS" BASIS,
// WITHOUT WARRANTIES OR CONDITIONS OF ANY KIND, either express or implied.
// See the License for the specific language governing permissions and
// limitations under the License.
//

#ifndef UPDATE_ENGINE_BOOT_CONTROL_CHROMEOS_H_
#define UPDATE_ENGINE_BOOT_CONTROL_CHROMEOS_H_

#include <string>

#include <base/callback.h>
#include <gtest/gtest_prod.h>  // for FRIEND_TEST

#include "update_engine/common/boot_control_interface.h"

namespace chromeos_update_engine {

// The Chrome OS implementation of the BootControlInterface. This interface
// assumes the partition names and numbers used in Chrome OS devices.
class BootControlChromeOS : public BootControlInterface {
 public:
  BootControlChromeOS() = default;
  ~BootControlChromeOS() = default;

  // Initialize the BootControl instance loading the constant values. Returns
  // whether the operation succeeded. In case of failure, normally meaning
  // some critical failure such as we couldn't determine the slot that we
  // booted from, the implementation will pretend that there's only one slot and
  // therefore A/B updates are disabled.
  bool Init();

  // BootControlInterface overrides.
  unsigned int GetNumSlots() const override;
  BootControlInterface::Slot GetCurrentSlot() const override;
  bool GetPartitionDevice(const std::string& partition_name,
                          BootControlInterface::Slot slot,
                          std::string* device) const override;
  bool IsSlotBootable(BootControlInterface::Slot slot) const override;
  bool MarkSlotUnbootable(BootControlInterface::Slot slot) override;
  bool SetActiveBootSlot(BootControlInterface::Slot slot) override;
  bool MarkBootSuccessfulAsync(base::Callback<void(bool)> callback) override;
<<<<<<< HEAD
  bool InitPartitionMetadata(
      Slot slot, const PartitionMetadata& partition_metadata) override;
=======
  bool InitPartitionMetadata(Slot slot,
                             const PartitionMetadata& partition_metadata,
                             bool update_metadata) override;
>>>>>>> 0889fc8b
  void Cleanup() override;

 private:
  friend class BootControlChromeOSTest;
  FRIEND_TEST(BootControlChromeOSTest, SysfsBlockDeviceTest);
  FRIEND_TEST(BootControlChromeOSTest, GetPartitionNumberTest);

  // Returns the sysfs block device for a root block device. For example,
  // SysfsBlockDevice("/dev/sda") returns "/sys/block/sda". Returns an empty
  // string if the input device is not of the "/dev/xyz" form.
  static std::string SysfsBlockDevice(const std::string& device);

  // Returns true if the root |device| (e.g., "/dev/sdb") is known to be
  // removable, false otherwise.
  static bool IsRemovableDevice(const std::string& device);

  // Return the hard-coded partition number used in Chrome OS for the passed
  // |partition_name| and |slot|. In case of invalid data, returns -1.
  int GetPartitionNumber(const std::string partition_name,
                         BootControlInterface::Slot slot) const;

  // Cached values for GetNumSlots() and GetCurrentSlot().
  BootControlInterface::Slot num_slots_{1};
  BootControlInterface::Slot current_slot_{BootControlInterface::kInvalidSlot};

  // The block device of the disk we booted from, without the partition number.
  std::string boot_disk_name_;

  DISALLOW_COPY_AND_ASSIGN(BootControlChromeOS);
};

}  // namespace chromeos_update_engine

#endif  // UPDATE_ENGINE_BOOT_CONTROL_CHROMEOS_H_<|MERGE_RESOLUTION|>--- conflicted
+++ resolved
@@ -50,14 +50,9 @@
   bool MarkSlotUnbootable(BootControlInterface::Slot slot) override;
   bool SetActiveBootSlot(BootControlInterface::Slot slot) override;
   bool MarkBootSuccessfulAsync(base::Callback<void(bool)> callback) override;
-<<<<<<< HEAD
-  bool InitPartitionMetadata(
-      Slot slot, const PartitionMetadata& partition_metadata) override;
-=======
   bool InitPartitionMetadata(Slot slot,
                              const PartitionMetadata& partition_metadata,
                              bool update_metadata) override;
->>>>>>> 0889fc8b
   void Cleanup() override;
 
  private:
