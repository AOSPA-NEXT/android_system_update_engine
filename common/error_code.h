//
// Copyright (C) 2013 The Android Open Source Project
//
// Licensed under the Apache License, Version 2.0 (the "License");
// you may not use this file except in compliance with the License.
// You may obtain a copy of the License at
//
//      http://www.apache.org/licenses/LICENSE-2.0
//
// Unless required by applicable law or agreed to in writing, software
// distributed under the License is distributed on an "AS IS" BASIS,
// WITHOUT WARRANTIES OR CONDITIONS OF ANY KIND, either express or implied.
// See the License for the specific language governing permissions and
// limitations under the License.
//

#ifndef UPDATE_ENGINE_COMMON_ERROR_CODE_H_
#define UPDATE_ENGINE_COMMON_ERROR_CODE_H_

#include <ostream>  // NOLINT(readability/streams)

namespace chromeos_update_engine {

// Action exit codes.
enum class ErrorCode : int {
  kSuccess = 0,
  kError = 1,
  kOmahaRequestError = 2,
  kOmahaResponseHandlerError = 3,
  kFilesystemCopierError = 4,
  kPostinstallRunnerError = 5,
  kPayloadMismatchedType = 6,
  kInstallDeviceOpenError = 7,
  kKernelDeviceOpenError = 8,
  kDownloadTransferError = 9,
  kPayloadHashMismatchError = 10,
  kPayloadSizeMismatchError = 11,
  kDownloadPayloadVerificationError = 12,
  kDownloadNewPartitionInfoError = 13,
  kDownloadWriteError = 14,
  kNewRootfsVerificationError = 15,
  kNewKernelVerificationError = 16,
  kSignedDeltaPayloadExpectedError = 17,
  kDownloadPayloadPubKeyVerificationError = 18,
  kPostinstallBootedFromFirmwareB = 19,
  kDownloadStateInitializationError = 20,
  kDownloadInvalidMetadataMagicString = 21,
  kDownloadSignatureMissingInManifest = 22,
  kDownloadManifestParseError = 23,
  kDownloadMetadataSignatureError = 24,
  kDownloadMetadataSignatureVerificationError = 25,
  kDownloadMetadataSignatureMismatch = 26,
  kDownloadOperationHashVerificationError = 27,
  kDownloadOperationExecutionError = 28,
  kDownloadOperationHashMismatch = 29,
  kOmahaRequestEmptyResponseError = 30,
  kOmahaRequestXMLParseError = 31,
  kDownloadInvalidMetadataSize = 32,
  kDownloadInvalidMetadataSignature = 33,
  kOmahaResponseInvalid = 34,
  kOmahaUpdateIgnoredPerPolicy = 35,
  kOmahaUpdateDeferredPerPolicy = 36,
  kOmahaErrorInHTTPResponse = 37,
  kDownloadOperationHashMissingError = 38,
  kDownloadMetadataSignatureMissingError = 39,
  kOmahaUpdateDeferredForBackoff = 40,
  kPostinstallPowerwashError = 41,
  kUpdateCanceledByChannelChange = 42,
  kPostinstallFirmwareRONotUpdatable = 43,
  kUnsupportedMajorPayloadVersion = 44,
  kUnsupportedMinorPayloadVersion = 45,
  kOmahaRequestXMLHasEntityDecl = 46,
  kFilesystemVerifierError = 47,
  kUserCanceled = 48,
  kNonCriticalUpdateInOOBE = 49,
<<<<<<< HEAD
  // kOmahaUpdateIgnoredOverCellular = 50,
  kPayloadTimestampError = 51,
=======
  kOmahaUpdateIgnoredOverCellular = 50,
  // kPayloadTimestampError = 51,
>>>>>>> 20262ad1
  kUpdatedButNotActive = 52,
  kNoUpdate = 53,
  kRollbackNotPossible = 54,
  kFirstActiveOmahaPingSentPersistenceError = 55,

  // VERY IMPORTANT! When adding new error codes:
  //
  // 1) Update tools/metrics/histograms/enums.xml in Chrome.
  //
  // 2) Update the assorted switch statements in update_engine which won't
  //    build until this case is added.

  // Any code above this is sent to both Omaha and UMA as-is, except
  // kOmahaErrorInHTTPResponse (see error code 2000 for more details).
  // Codes/flags below this line is sent only to Omaha and not to UMA.

  // kUmaReportedMax is not an error code per se, it's just the count
  // of the number of enums above.  Add any new errors above this line if you
  // want them to show up on UMA. Stuff below this line will not be sent to UMA
  // but is used for other errors that are sent to Omaha. We don't assign any
  // particular value for this enum so that it's just one more than the last
  // one above and thus always represents the correct count of UMA metrics
  // buckets, even when new enums are added above this line in future. See
  // metrics::ReportUpdateAttemptMetrics() on how this enum is used.
  kUmaReportedMax,

  // use the 2xxx range to encode HTTP errors. These errors are available in
  // Dremel with the individual granularity. But for UMA purposes, all these
  // errors are aggregated into one: kOmahaErrorInHTTPResponse.
  kOmahaRequestHTTPResponseBase = 2000,  // + HTTP response code

  // TODO(jaysri): Move out all the bit masks into separate constants
  // outside the enum as part of fixing bug 34369.
  // Bit flags. Remember to update the mask below for new bits.

  // Set if boot mode not normal.
  // TODO(garnold) This is very debatable value to use, knowing that the
  // underlying type is a signed int (often, 32-bit). However, at this point
  // there are parts of the ecosystem that expect this to be a negative value,
  // so we preserve this semantics. This should be reconsidered if/when we
  // modify the implementation of ErrorCode into a properly encapsulated class.
  kDevModeFlag = 1 << 31,

  // Set if resuming an interrupted update.
  kResumedFlag = 1 << 30,

  // Set if using a dev/test image as opposed to an MP-signed image.
  kTestImageFlag = 1 << 29,

  // Set if using devserver or Omaha sandbox (using crosh autest).
  kTestOmahaUrlFlag = 1 << 28,

  // Mask that indicates bit positions that are used to indicate special flags
  // that are embedded in the error code to provide additional context about
  // the system in which the error was encountered.
  kSpecialFlags =
      (kDevModeFlag | kResumedFlag | kTestImageFlag | kTestOmahaUrlFlag)
};

inline std::ostream& operator<<(std::ostream& os, ErrorCode val) {
  return os << static_cast<int>(val);
}

}  // namespace chromeos_update_engine

#endif  // UPDATE_ENGINE_COMMON_ERROR_CODE_H_<|MERGE_RESOLUTION|>--- conflicted
+++ resolved
@@ -73,13 +73,8 @@
   kFilesystemVerifierError = 47,
   kUserCanceled = 48,
   kNonCriticalUpdateInOOBE = 49,
-<<<<<<< HEAD
-  // kOmahaUpdateIgnoredOverCellular = 50,
+  kOmahaUpdateIgnoredOverCellular = 50,
   kPayloadTimestampError = 51,
-=======
-  kOmahaUpdateIgnoredOverCellular = 50,
-  // kPayloadTimestampError = 51,
->>>>>>> 20262ad1
   kUpdatedButNotActive = 52,
   kNoUpdate = 53,
   kRollbackNotPossible = 54,
