--- conflicted
+++ resolved
@@ -39,17 +39,10 @@
   ~ConnectionManager() override = default;
 
   // ConnectionManagerInterface overrides.
-<<<<<<< HEAD
-  bool GetConnectionProperties(NetworkConnectionType* out_type,
-                               NetworkTethering* out_tethering) override;
-  bool IsUpdateAllowedOver(NetworkConnectionType type,
-                           NetworkTethering tethering) const override;
-=======
   bool GetConnectionProperties(ConnectionType* out_type,
                                ConnectionTethering* out_tethering) override;
   bool IsUpdateAllowedOver(ConnectionType type,
                            ConnectionTethering tethering) const override;
->>>>>>> e5f6f257
   bool IsAllowedConnectionTypesForUpdateSet() const override;
 
  private:
