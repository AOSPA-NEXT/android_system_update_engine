--- conflicted
+++ resolved
@@ -582,73 +582,6 @@
   EXPECT_FALSE(response.update_exists);
 }
 
-<<<<<<< HEAD
-TEST_F(OmahaRequestActionTest, ValidUpdateOverCellularAllowedByDevicePolicy) {
-  // This test tests that update over cellular is allowed as device policy
-  // says yes.
-  OmahaResponse response;
-  MockConnectionManager mock_cm;
-
-  fake_system_state_.set_connection_manager(&mock_cm);
-
-  EXPECT_CALL(mock_cm, GetConnectionProperties(_, _))
-      .WillRepeatedly(
-          DoAll(SetArgumentPointee<0>(NetworkConnectionType::kCellular),
-                SetArgumentPointee<1>(NetworkTethering::kUnknown),
-                Return(true)));
-  EXPECT_CALL(mock_cm, IsAllowedConnectionTypesForUpdateSet())
-      .WillRepeatedly(Return(true));
-  EXPECT_CALL(mock_cm, IsUpdateAllowedOver(NetworkConnectionType::kCellular, _))
-      .WillRepeatedly(Return(true));
-
-  ASSERT_TRUE(
-      TestUpdateCheck(nullptr,  // request_params
-                      fake_update_response_.GetUpdateResponse(),
-                      -1,
-                      false,  // ping_only
-                      ErrorCode::kSuccess,
-                      metrics::CheckResult::kUpdateAvailable,
-                      metrics::CheckReaction::kUpdating,
-                      metrics::DownloadErrorCode::kUnset,
-                      &response,
-                      nullptr));
-  EXPECT_TRUE(response.update_exists);
-}
-
-TEST_F(OmahaRequestActionTest, ValidUpdateOverCellularBlockedByDevicePolicy) {
-  // This test tests that update over cellular is blocked as device policy
-  // says no.
-  OmahaResponse response;
-  MockConnectionManager mock_cm;
-
-  fake_system_state_.set_connection_manager(&mock_cm);
-
-  EXPECT_CALL(mock_cm, GetConnectionProperties(_, _))
-      .WillRepeatedly(
-          DoAll(SetArgumentPointee<0>(NetworkConnectionType::kCellular),
-                SetArgumentPointee<1>(NetworkTethering::kUnknown),
-                Return(true)));
-  EXPECT_CALL(mock_cm, IsAllowedConnectionTypesForUpdateSet())
-      .WillRepeatedly(Return(true));
-  EXPECT_CALL(mock_cm, IsUpdateAllowedOver(NetworkConnectionType::kCellular, _))
-      .WillRepeatedly(Return(false));
-
-  ASSERT_FALSE(
-      TestUpdateCheck(nullptr,  // request_params
-                      fake_update_response_.GetUpdateResponse(),
-                      -1,
-                      false,  // ping_only
-                      ErrorCode::kOmahaUpdateIgnoredPerPolicy,
-                      metrics::CheckResult::kUpdateAvailable,
-                      metrics::CheckReaction::kIgnored,
-                      metrics::DownloadErrorCode::kUnset,
-                      &response,
-                      nullptr));
-  EXPECT_FALSE(response.update_exists);
-}
-
-=======
->>>>>>> e5f6f257
 TEST_F(OmahaRequestActionTest,
        ValidUpdateOverCellularAllowedByUserPermissionTrue) {
   // This test tests that, when device policy is not set, update over cellular
@@ -661,21 +594,12 @@
 
   EXPECT_CALL(mock_cm, GetConnectionProperties(_, _))
       .WillRepeatedly(
-<<<<<<< HEAD
-          DoAll(SetArgumentPointee<0>(NetworkConnectionType::kCellular),
-                SetArgumentPointee<1>(NetworkTethering::kUnknown),
-                Return(true)));
-  EXPECT_CALL(mock_cm, IsAllowedConnectionTypesForUpdateSet())
-      .WillRepeatedly(Return(false));
-  EXPECT_CALL(mock_cm, IsUpdateAllowedOver(NetworkConnectionType::kCellular, _))
-=======
           DoAll(SetArgumentPointee<0>(ConnectionType::kCellular),
                 SetArgumentPointee<1>(ConnectionTethering::kUnknown),
                 Return(true)));
   EXPECT_CALL(mock_cm, IsAllowedConnectionTypesForUpdateSet())
       .WillRepeatedly(Return(false));
   EXPECT_CALL(mock_cm, IsUpdateAllowedOver(ConnectionType::kCellular, _))
->>>>>>> e5f6f257
       .WillRepeatedly(Return(true));
 
   ASSERT_TRUE(
@@ -711,21 +635,12 @@
 
   EXPECT_CALL(mock_cm, GetConnectionProperties(_, _))
       .WillRepeatedly(
-<<<<<<< HEAD
-          DoAll(SetArgumentPointee<0>(NetworkConnectionType::kCellular),
-                SetArgumentPointee<1>(NetworkTethering::kUnknown),
-                Return(true)));
-  EXPECT_CALL(mock_cm, IsAllowedConnectionTypesForUpdateSet())
-      .WillRepeatedly(Return(false));
-  EXPECT_CALL(mock_cm, IsUpdateAllowedOver(NetworkConnectionType::kCellular, _))
-=======
           DoAll(SetArgumentPointee<0>(ConnectionType::kCellular),
                 SetArgumentPointee<1>(ConnectionTethering::kUnknown),
                 Return(true)));
   EXPECT_CALL(mock_cm, IsAllowedConnectionTypesForUpdateSet())
       .WillRepeatedly(Return(false));
   EXPECT_CALL(mock_cm, IsUpdateAllowedOver(ConnectionType::kCellular, _))
->>>>>>> e5f6f257
       .WillRepeatedly(Return(true));
 
   ASSERT_FALSE(
@@ -760,21 +675,12 @@
 
   EXPECT_CALL(mock_cm, GetConnectionProperties(_, _))
       .WillRepeatedly(
-<<<<<<< HEAD
-          DoAll(SetArgumentPointee<0>(NetworkConnectionType::kCellular),
-                SetArgumentPointee<1>(NetworkTethering::kUnknown),
-                Return(true)));
-  EXPECT_CALL(mock_cm, IsAllowedConnectionTypesForUpdateSet())
-      .WillRepeatedly(Return(false));
-  EXPECT_CALL(mock_cm, IsUpdateAllowedOver(NetworkConnectionType::kCellular, _))
-=======
           DoAll(SetArgumentPointee<0>(ConnectionType::kCellular),
                 SetArgumentPointee<1>(ConnectionTethering::kUnknown),
                 Return(true)));
   EXPECT_CALL(mock_cm, IsAllowedConnectionTypesForUpdateSet())
       .WillRepeatedly(Return(false));
   EXPECT_CALL(mock_cm, IsUpdateAllowedOver(ConnectionType::kCellular, _))
->>>>>>> e5f6f257
       .WillRepeatedly(Return(true));
 
   ASSERT_TRUE(
