--- conflicted
+++ resolved
@@ -935,25 +935,10 @@
 }
 
 bool DeltaPerformer::InitPartitionMetadata() {
-<<<<<<< HEAD
-  bool metadata_initialized;
-  if (prefs_->GetBoolean(kPrefsDynamicPartitionMetadataInitialized,
-                         &metadata_initialized) &&
-      metadata_initialized) {
-    LOG(INFO) << "Skipping InitPartitionMetadata.";
-    return true;
-  }
-
-  BootControlInterface::PartitionMetadata partition_metadata;
-  if (manifest_.has_dynamic_partition_metadata()) {
-    std::map<string, uint64_t> partition_sizes;
-    for (const InstallPlan::Partition& partition : install_plan_->partitions) {
-=======
   BootControlInterface::PartitionMetadata partition_metadata;
   if (manifest_.has_dynamic_partition_metadata()) {
     std::map<string, uint64_t> partition_sizes;
     for (const auto& partition : install_plan_->partitions) {
->>>>>>> 0889fc8b
       partition_sizes.emplace(partition.name, partition.target_size);
     }
     for (const auto& group : manifest_.dynamic_partition_metadata().groups()) {
@@ -977,25 +962,16 @@
     }
   }
 
-<<<<<<< HEAD
-  if (!boot_control_->InitPartitionMetadata(install_plan_->target_slot,
-                                            partition_metadata)) {
-=======
   bool metadata_updated = false;
   prefs_->GetBoolean(kPrefsDynamicPartitionMetadataUpdated, &metadata_updated);
   if (!boot_control_->InitPartitionMetadata(
           install_plan_->target_slot, partition_metadata, !metadata_updated)) {
->>>>>>> 0889fc8b
     LOG(ERROR) << "Unable to initialize partition metadata for slot "
                << BootControlInterface::SlotName(install_plan_->target_slot);
     return false;
   }
   TEST_AND_RETURN_FALSE(
-<<<<<<< HEAD
-      prefs_->SetBoolean(kPrefsDynamicPartitionMetadataInitialized, true));
-=======
       prefs_->SetBoolean(kPrefsDynamicPartitionMetadataUpdated, true));
->>>>>>> 0889fc8b
   LOG(INFO) << "InitPartitionMetadata done.";
 
   return true;
@@ -1919,11 +1895,7 @@
     prefs->SetInt64(kPrefsResumedUpdateFailures, 0);
     prefs->Delete(kPrefsPostInstallSucceeded);
     prefs->Delete(kPrefsVerityWritten);
-<<<<<<< HEAD
-    prefs->Delete(kPrefsDynamicPartitionMetadataInitialized);
-=======
     prefs->Delete(kPrefsDynamicPartitionMetadataUpdated);
->>>>>>> 0889fc8b
   }
   return true;
 }
