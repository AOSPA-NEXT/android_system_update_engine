--- conflicted
+++ resolved
@@ -54,11 +54,8 @@
       return "REPLACE_XZ";
     case InstallOperation::PUFFDIFF:
       return "PUFFDIFF";
-<<<<<<< HEAD
-=======
     case InstallOperation::BROTLI_BSDIFF:
       return "BROTLI_BSDIFF";
->>>>>>> 840703a4
   }
   return "<unknown_op>";
 }
