//
// Copyright (C) 2010 The Android Open Source Project
//
// Licensed under the Apache License, Version 2.0 (the "License");
// you may not use this file except in compliance with the License.
// You may obtain a copy of the License at
//
//      http://www.apache.org/licenses/LICENSE-2.0
//
// Unless required by applicable law or agreed to in writing, software
// distributed under the License is distributed on an "AS IS" BASIS,
// WITHOUT WARRANTIES OR CONDITIONS OF ANY KIND, either express or implied.
// See the License for the specific language governing permissions and
// limitations under the License.
//

#include <errno.h>
#include <fcntl.h>
#include <sys/stat.h>
#include <sys/types.h>
#include <unistd.h>
#include <xz.h>

#include <string>
#include <vector>

#include <base/logging.h>
#include <base/strings/string_number_conversions.h>
#include <base/strings/string_split.h>
#include <brillo/flag_helper.h>
#include <brillo/key_value_store.h>

#include "update_engine/common/fake_boot_control.h"
#include "update_engine/common/fake_hardware.h"
#include "update_engine/common/prefs.h"
#include "update_engine/common/terminator.h"
#include "update_engine/common/utils.h"
#include "update_engine/payload_consumer/delta_performer.h"
#include "update_engine/payload_consumer/payload_constants.h"
#include "update_engine/payload_generator/delta_diff_generator.h"
#include "update_engine/payload_generator/payload_generation_config.h"
#include "update_engine/payload_generator/payload_signer.h"
#include "update_engine/payload_generator/xz.h"
#include "update_engine/update_metadata.pb.h"

// This file contains a simple program that takes an old path, a new path,
// and an output file as arguments and the path to an output file and
// generates a delta that can be sent to Chrome OS clients.

using std::string;
using std::vector;

namespace chromeos_update_engine {

namespace {

void ParseSignatureSizes(const string& signature_sizes_flag,
                         vector<int>* signature_sizes) {
  signature_sizes->clear();
  vector<string> split_strings =
      base::SplitString(signature_sizes_flag, ":", base::TRIM_WHITESPACE,
                        base::SPLIT_WANT_ALL);
  for (const string& str : split_strings) {
    int size = 0;
    bool parsing_successful = base::StringToInt(str, &size);
    LOG_IF(FATAL, !parsing_successful)
        << "Invalid signature size: " << str;

    LOG_IF(FATAL, size != (2048 / 8)) <<
        "Only signature sizes of 256 bytes are supported.";

    signature_sizes->push_back(size);
  }
}

bool ParseImageInfo(const string& channel,
                    const string& board,
                    const string& version,
                    const string& key,
                    const string& build_channel,
                    const string& build_version,
                    ImageInfo* image_info) {
  // All of these arguments should be present or missing.
  bool empty = channel.empty();

  CHECK_EQ(channel.empty(), empty);
  CHECK_EQ(board.empty(), empty);
  CHECK_EQ(version.empty(), empty);
  CHECK_EQ(key.empty(), empty);

  if (empty)
    return false;

  image_info->set_channel(channel);
  image_info->set_board(board);
  image_info->set_version(version);
  image_info->set_key(key);

  image_info->set_build_channel(
      build_channel.empty() ? channel : build_channel);

  image_info->set_build_version(
      build_version.empty() ? version : build_version);

  return true;
}

void CalculateHashForSigning(const vector<int> &sizes,
                             const string& out_hash_file,
                             const string& out_metadata_hash_file,
                             const string& in_file) {
  LOG(INFO) << "Calculating hash for signing.";
  LOG_IF(FATAL, in_file.empty())
      << "Must pass --in_file to calculate hash for signing.";
  LOG_IF(FATAL, out_hash_file.empty())
      << "Must pass --out_hash_file to calculate hash for signing.";

  brillo::Blob payload_hash, metadata_hash;
  CHECK(PayloadSigner::HashPayloadForSigning(in_file, sizes, &payload_hash,
                                             &metadata_hash));
  CHECK(utils::WriteFile(out_hash_file.c_str(), payload_hash.data(),
                         payload_hash.size()));
  if (!out_metadata_hash_file.empty())
    CHECK(utils::WriteFile(out_metadata_hash_file.c_str(), metadata_hash.data(),
                           metadata_hash.size()));

  LOG(INFO) << "Done calculating hash for signing.";
}

void SignatureFileFlagToBlobs(const string& signature_file_flag,
                              vector<brillo::Blob>* signatures) {
  vector<string> signature_files =
      base::SplitString(signature_file_flag, ":", base::TRIM_WHITESPACE,
                        base::SPLIT_WANT_ALL);
  for (const string& signature_file : signature_files) {
    brillo::Blob signature;
    CHECK(utils::ReadFile(signature_file, &signature));
    signatures->push_back(signature);
  }
}

void SignPayload(const string& in_file,
                 const string& out_file,
                 const string& payload_signature_file,
                 const string& metadata_signature_file,
                 const string& out_metadata_size_file) {
  LOG(INFO) << "Signing payload.";
  LOG_IF(FATAL, in_file.empty())
      << "Must pass --in_file to sign payload.";
  LOG_IF(FATAL, out_file.empty())
      << "Must pass --out_file to sign payload.";
  LOG_IF(FATAL, payload_signature_file.empty())
      << "Must pass --signature_file to sign payload.";
  vector<brillo::Blob> signatures, metadata_signatures;
  SignatureFileFlagToBlobs(payload_signature_file, &signatures);
  SignatureFileFlagToBlobs(metadata_signature_file, &metadata_signatures);
  uint64_t final_metadata_size;
  CHECK(PayloadSigner::AddSignatureToPayload(in_file, signatures,
      metadata_signatures, out_file, &final_metadata_size));
  LOG(INFO) << "Done signing payload. Final metadata size = "
            << final_metadata_size;
  if (!out_metadata_size_file.empty()) {
    string metadata_size_string = std::to_string(final_metadata_size);
    CHECK(utils::WriteFile(out_metadata_size_file.c_str(),
                           metadata_size_string.data(),
                           metadata_size_string.size()));
  }
}

int VerifySignedPayload(const string& in_file, const string& public_key) {
  LOG(INFO) << "Verifying signed payload.";
  LOG_IF(FATAL, in_file.empty())
      << "Must pass --in_file to verify signed payload.";
  LOG_IF(FATAL, public_key.empty())
      << "Must pass --public_key to verify signed payload.";
  if (!PayloadSigner::VerifySignedPayload(in_file, public_key)) {
    LOG(INFO) << "VerifySignedPayload failed";
    return 1;
  }

  LOG(INFO) << "Done verifying signed payload.";
  return 0;
}

// TODO(deymo): This function is likely broken for deltas minor version 2 or
// newer. Move this function to a new file and make the delta_performer
// integration tests use this instead.
bool ApplyPayload(const string& payload_file,
                  // Simply reuses the payload config used for payload
                  // generation.
                  const PayloadGenerationConfig& config) {
  LOG(INFO) << "Applying delta.";
  FakeBootControl fake_boot_control;
  FakeHardware fake_hardware;
  MemoryPrefs prefs;
  InstallPlan install_plan;
<<<<<<< HEAD
  InstallPlan::Payload payload;
  install_plan.source_slot =
      config.is_delta ? 0 : BootControlInterface::kInvalidSlot;
  install_plan.target_slot = 1;
  payload.type =
=======
  install_plan.source_slot =
      config.is_delta ? 0 : BootControlInterface::kInvalidSlot;
  install_plan.target_slot = 1;
  install_plan.payload_type =
>>>>>>> 840703a4
      config.is_delta ? InstallPayloadType::kDelta : InstallPayloadType::kFull;

  for (size_t i = 0; i < config.target.partitions.size(); i++) {
    const string& part_name = config.target.partitions[i].name;
    const string& target_path = config.target.partitions[i].path;
    fake_boot_control.SetPartitionDevice(
        part_name, install_plan.target_slot, target_path);

    string source_path;
    if (config.is_delta) {
      TEST_AND_RETURN_FALSE(config.target.partitions.size() ==
                            config.source.partitions.size());
      source_path = config.source.partitions[i].path;
      fake_boot_control.SetPartitionDevice(
          part_name, install_plan.source_slot, source_path);
    }

    LOG(INFO) << "Install partition:"
              << " source: " << source_path << " target: " << target_path;
  }

  DeltaPerformer performer(&prefs,
                           &fake_boot_control,
                           &fake_hardware,
                           nullptr,
                           &install_plan,
<<<<<<< HEAD
                           &payload);
=======
                           true);  // is_interactive
>>>>>>> 840703a4

  brillo::Blob buf(1024 * 1024);
  int fd = open(payload_file.c_str(), O_RDONLY, 0);
  CHECK_GE(fd, 0);
  ScopedFdCloser fd_closer(&fd);
  xz_crc32_init();
  for (off_t offset = 0;; offset += buf.size()) {
    ssize_t bytes_read;
    CHECK(utils::PReadAll(fd, buf.data(), buf.size(), offset, &bytes_read));
    if (bytes_read == 0)
      break;
    TEST_AND_RETURN_FALSE(performer.Write(buf.data(), bytes_read));
  }
  CHECK_EQ(performer.Close(), 0);
  DeltaPerformer::ResetUpdateProgress(&prefs, false);
  LOG(INFO) << "Completed applying " << (config.is_delta ? "delta" : "full")
            << " payload.";
  return true;
}

int ExtractProperties(const string& payload_path, const string& props_file) {
  brillo::KeyValueStore properties;
  TEST_AND_RETURN_FALSE(
      PayloadSigner::ExtractPayloadProperties(payload_path, &properties));
  if (props_file == "-") {
    printf("%s", properties.SaveToString().c_str());
  } else {
    properties.Save(base::FilePath(props_file));
    LOG(INFO) << "Generated properties file at " << props_file;
  }
  return true;
}

int Main(int argc, char** argv) {
  DEFINE_string(old_image, "", "Path to the old rootfs");
  DEFINE_string(new_image, "", "Path to the new rootfs");
  DEFINE_string(old_kernel, "", "Path to the old kernel partition image");
  DEFINE_string(new_kernel, "", "Path to the new kernel partition image");
  DEFINE_string(old_partitions, "",
                "Path to the old partitions. To pass multiple partitions, use "
                "a single argument with a colon between paths, e.g. "
                "/path/to/part:/path/to/part2::/path/to/last_part . Path can "
                "be empty, but it has to match the order of partition_names.");
  DEFINE_string(new_partitions, "",
                "Path to the new partitions. To pass multiple partitions, use "
                "a single argument with a colon between paths, e.g. "
                "/path/to/part:/path/to/part2:/path/to/last_part . Path has "
                "to match the order of partition_names.");
  DEFINE_string(old_mapfiles,
                "",
                "Path to the .map files associated with the partition files "
                "in the old partition. The .map file is normally generated "
                "when creating the image in Android builds. Only recommended "
                "for unsupported filesystem. Pass multiple files separated by "
                "a colon as with -old_partitions.");
  DEFINE_string(new_mapfiles,
                "",
                "Path to the .map files associated with the partition files "
                "in the new partition, similar to the -old_mapfiles flag.");
  DEFINE_string(partition_names,
                string(kLegacyPartitionNameRoot) + ":" +
                kLegacyPartitionNameKernel,
                "Names of the partitions. To pass multiple names, use a single "
                "argument with a colon between names, e.g. "
                "name:name2:name3:last_name . Name can not be empty, and it "
                "has to match the order of partitions.");
  DEFINE_string(in_file, "",
                "Path to input delta payload file used to hash/sign payloads "
                "and apply delta over old_image (for debugging)");
  DEFINE_string(out_file, "", "Path to output delta payload file");
  DEFINE_string(out_hash_file, "", "Path to output hash file");
  DEFINE_string(out_metadata_hash_file, "",
                "Path to output metadata hash file");
  DEFINE_string(out_metadata_size_file, "",
                "Path to output metadata size file");
  DEFINE_string(private_key, "", "Path to private key in .pem format");
  DEFINE_string(public_key, "", "Path to public key in .pem format");
  DEFINE_int32(public_key_version, -1,
               "DEPRECATED. Key-check version # of client");
  DEFINE_string(signature_size, "",
                "Raw signature size used for hash calculation. "
                "You may pass in multiple sizes by colon separating them. E.g. "
                "2048:2048:4096 will assume 3 signatures, the first two with "
                "2048 size and the last 4096.");
  DEFINE_string(signature_file, "",
                "Raw signature file to sign payload with. To pass multiple "
                "signatures, use a single argument with a colon between paths, "
                "e.g. /path/to/sig:/path/to/next:/path/to/last_sig . Each "
                "signature will be assigned a client version, starting from "
                "kSignatureOriginalVersion.");
  DEFINE_string(metadata_signature_file, "",
                "Raw signature file with the signature of the metadata hash. "
                "To pass multiple signatures, use a single argument with a "
                "colon between paths, "
                "e.g. /path/to/sig:/path/to/next:/path/to/last_sig .");
  DEFINE_int32(chunk_size, 200 * 1024 * 1024,
               "Payload chunk size (-1 for whole files)");
  DEFINE_uint64(rootfs_partition_size,
               chromeos_update_engine::kRootFSPartitionSize,
               "RootFS partition size for the image once installed");
  DEFINE_uint64(major_version, 1,
               "The major version of the payload being generated.");
  DEFINE_int32(minor_version, -1,
               "The minor version of the payload being generated "
               "(-1 means autodetect).");
  DEFINE_string(properties_file, "",
                "If passed, dumps the payload properties of the payload passed "
                "in --in_file and exits.");
<<<<<<< HEAD
  DEFINE_int64(max_timestamp,
               0,
               "The maximum timestamp of the OS allowed to apply this "
               "payload.");
=======
>>>>>>> 840703a4

  DEFINE_string(old_channel, "",
                "The channel for the old image. 'dev-channel', 'npo-channel', "
                "etc. Ignored, except during delta generation.");
  DEFINE_string(old_board, "",
                "The board for the old image. 'x86-mario', 'lumpy', "
                "etc. Ignored, except during delta generation.");
  DEFINE_string(old_version, "",
                "The build version of the old image. 1.2.3, etc.");
  DEFINE_string(old_key, "",
                "The key used to sign the old image. 'premp', 'mp', 'mp-v3',"
                " etc");
  DEFINE_string(old_build_channel, "",
                "The channel for the build of the old image. 'dev-channel', "
                "etc, but will never contain special channels such as "
                "'npo-channel'. Ignored, except during delta generation.");
  DEFINE_string(old_build_version, "",
                "The version of the build containing the old image.");

  DEFINE_string(new_channel, "",
                "The channel for the new image. 'dev-channel', 'npo-channel', "
                "etc. Ignored, except during delta generation.");
  DEFINE_string(new_board, "",
                "The board for the new image. 'x86-mario', 'lumpy', "
                "etc. Ignored, except during delta generation.");
  DEFINE_string(new_version, "",
                "The build version of the new image. 1.2.3, etc.");
  DEFINE_string(new_key, "",
                "The key used to sign the new image. 'premp', 'mp', 'mp-v3',"
                " etc");
  DEFINE_string(new_build_channel, "",
                "The channel for the build of the new image. 'dev-channel', "
                "etc, but will never contain special channels such as "
                "'npo-channel'. Ignored, except during delta generation.");
  DEFINE_string(new_build_version, "",
                "The version of the build containing the new image.");
  DEFINE_string(new_postinstall_config_file, "",
                "A config file specifying postinstall related metadata. "
                "Only allowed in major version 2 or newer.");

  brillo::FlagHelper::Init(argc, argv,
      "Generates a payload to provide to ChromeOS' update_engine.\n\n"
      "This tool can create full payloads and also delta payloads if the src\n"
      "image is provided. It also provides debugging options to apply, sign\n"
      "and verify payloads.");
  Terminator::Init();

  logging::LoggingSettings log_settings;
  log_settings.log_file     = "delta_generator.log";
  log_settings.logging_dest = logging::LOG_TO_SYSTEM_DEBUG_LOG;
  log_settings.lock_log     = logging::LOCK_LOG_FILE;
  log_settings.delete_old   = logging::APPEND_TO_OLD_LOG_FILE;

  logging::InitLogging(log_settings);

  // Initialize the Xz compressor.
  XzCompressInit();

  vector<int> signature_sizes;
  ParseSignatureSizes(FLAGS_signature_size, &signature_sizes);

  if (!FLAGS_out_hash_file.empty() || !FLAGS_out_metadata_hash_file.empty()) {
    CHECK(FLAGS_out_metadata_size_file.empty());
    CalculateHashForSigning(signature_sizes, FLAGS_out_hash_file,
                            FLAGS_out_metadata_hash_file, FLAGS_in_file);
    return 0;
  }
  if (!FLAGS_signature_file.empty()) {
    SignPayload(FLAGS_in_file, FLAGS_out_file, FLAGS_signature_file,
                FLAGS_metadata_signature_file, FLAGS_out_metadata_size_file);
    return 0;
  }
  if (!FLAGS_public_key.empty()) {
    LOG_IF(WARNING, FLAGS_public_key_version != -1)
        << "--public_key_version is deprecated and ignored.";
    return VerifySignedPayload(FLAGS_in_file, FLAGS_public_key);
  }
  if (!FLAGS_properties_file.empty()) {
    return ExtractProperties(FLAGS_in_file, FLAGS_properties_file) ? 0 : 1;
  }

  // A payload generation was requested. Convert the flags to a
  // PayloadGenerationConfig.
  PayloadGenerationConfig payload_config;
  vector<string> partition_names, old_partitions, new_partitions;
  vector<string> old_mapfiles, new_mapfiles;

  if (!FLAGS_old_mapfiles.empty()) {
    old_mapfiles = base::SplitString(
        FLAGS_old_mapfiles, ":", base::TRIM_WHITESPACE, base::SPLIT_WANT_ALL);
  }
  if (!FLAGS_new_mapfiles.empty()) {
    new_mapfiles = base::SplitString(
        FLAGS_new_mapfiles, ":", base::TRIM_WHITESPACE, base::SPLIT_WANT_ALL);
  }

  partition_names =
      base::SplitString(FLAGS_partition_names, ":", base::TRIM_WHITESPACE,
                        base::SPLIT_WANT_ALL);
  CHECK(!partition_names.empty());
  if (FLAGS_major_version == kChromeOSMajorPayloadVersion ||
      FLAGS_new_partitions.empty()) {
    LOG_IF(FATAL, partition_names.size() != 2)
        << "To support more than 2 partitions, please use the "
        << "--new_partitions flag and major version 2.";
    LOG_IF(FATAL, partition_names[0] != kLegacyPartitionNameRoot ||
                  partition_names[1] != kLegacyPartitionNameKernel)
        << "To support non-default partition name, please use the "
        << "--new_partitions flag and major version 2.";
  }

  if (!FLAGS_new_partitions.empty()) {
    LOG_IF(FATAL, !FLAGS_new_image.empty() || !FLAGS_new_kernel.empty())
        << "--new_image and --new_kernel are deprecated, please use "
        << "--new_partitions for all partitions.";
    new_partitions =
        base::SplitString(FLAGS_new_partitions, ":", base::TRIM_WHITESPACE,
                          base::SPLIT_WANT_ALL);
    CHECK(partition_names.size() == new_partitions.size());

    payload_config.is_delta = !FLAGS_old_partitions.empty();
    LOG_IF(FATAL, !FLAGS_old_image.empty() || !FLAGS_old_kernel.empty())
        << "--old_image and --old_kernel are deprecated, please use "
        << "--old_partitions if you are using --new_partitions.";
  } else {
    new_partitions = {FLAGS_new_image, FLAGS_new_kernel};
    LOG(WARNING) << "--new_partitions is empty, using deprecated --new_image "
                 << "and --new_kernel flags.";

    payload_config.is_delta = !FLAGS_old_image.empty() ||
                              !FLAGS_old_kernel.empty();
    LOG_IF(FATAL, !FLAGS_old_partitions.empty())
        << "Please use --new_partitions if you are using --old_partitions.";
  }
  for (size_t i = 0; i < partition_names.size(); i++) {
    LOG_IF(FATAL, partition_names[i].empty())
        << "Partition name can't be empty, see --partition_names.";
    payload_config.target.partitions.emplace_back(partition_names[i]);
    payload_config.target.partitions.back().path = new_partitions[i];
    if (i < new_mapfiles.size())
      payload_config.target.partitions.back().mapfile_path = new_mapfiles[i];
  }

  if (payload_config.is_delta) {
    if (!FLAGS_old_partitions.empty()) {
      old_partitions =
          base::SplitString(FLAGS_old_partitions, ":", base::TRIM_WHITESPACE,
                            base::SPLIT_WANT_ALL);
      CHECK(old_partitions.size() == new_partitions.size());
    } else {
      old_partitions = {FLAGS_old_image, FLAGS_old_kernel};
      LOG(WARNING) << "--old_partitions is empty, using deprecated --old_image "
                   << "and --old_kernel flags.";
    }
    for (size_t i = 0; i < partition_names.size(); i++) {
      payload_config.source.partitions.emplace_back(partition_names[i]);
      payload_config.source.partitions.back().path = old_partitions[i];
      if (i < old_mapfiles.size())
        payload_config.source.partitions.back().mapfile_path = old_mapfiles[i];
    }
  }

  if (!FLAGS_in_file.empty()) {
    return ApplyPayload(FLAGS_in_file, payload_config) ? 0 : 1;
  }

  if (!FLAGS_new_postinstall_config_file.empty()) {
    LOG_IF(FATAL, FLAGS_major_version == kChromeOSMajorPayloadVersion)
        << "Postinstall config is only allowed in major version 2 or newer.";
    brillo::KeyValueStore store;
    CHECK(store.Load(base::FilePath(FLAGS_new_postinstall_config_file)));
    CHECK(payload_config.target.LoadPostInstallConfig(store));
  }

  // Use the default soft_chunk_size defined in the config.
  payload_config.hard_chunk_size = FLAGS_chunk_size;
  payload_config.block_size = kBlockSize;

  // The partition size is never passed to the delta_generator, so we
  // need to detect those from the provided files.
  if (payload_config.is_delta) {
    CHECK(payload_config.source.LoadImageSize());
  }
  CHECK(payload_config.target.LoadImageSize());

  CHECK(!FLAGS_out_file.empty());

  // Ignore failures. These are optional arguments.
  ParseImageInfo(FLAGS_new_channel,
                 FLAGS_new_board,
                 FLAGS_new_version,
                 FLAGS_new_key,
                 FLAGS_new_build_channel,
                 FLAGS_new_build_version,
                 &payload_config.target.image_info);

  // Ignore failures. These are optional arguments.
  ParseImageInfo(FLAGS_old_channel,
                 FLAGS_old_board,
                 FLAGS_old_version,
                 FLAGS_old_key,
                 FLAGS_old_build_channel,
                 FLAGS_old_build_version,
                 &payload_config.source.image_info);

  payload_config.rootfs_partition_size = FLAGS_rootfs_partition_size;

  if (payload_config.is_delta) {
    // Avoid opening the filesystem interface for full payloads.
    for (PartitionConfig& part : payload_config.target.partitions)
      CHECK(part.OpenFilesystem());
    for (PartitionConfig& part : payload_config.source.partitions)
      CHECK(part.OpenFilesystem());
  }

  payload_config.version.major = FLAGS_major_version;
  LOG(INFO) << "Using provided major_version=" << FLAGS_major_version;

  if (FLAGS_minor_version == -1) {
    // Autodetect minor_version by looking at the update_engine.conf in the old
    // image.
    if (payload_config.is_delta) {
      payload_config.version.minor = kInPlaceMinorPayloadVersion;
      brillo::KeyValueStore store;
      uint32_t minor_version;
      for (const PartitionConfig& part : payload_config.source.partitions) {
        if (part.fs_interface && part.fs_interface->LoadSettings(&store) &&
            utils::GetMinorVersion(store, &minor_version)) {
          payload_config.version.minor = minor_version;
          break;
        }
      }
    } else {
      payload_config.version.minor = kFullPayloadMinorVersion;
    }
    LOG(INFO) << "Auto-detected minor_version=" << payload_config.version.minor;
  } else {
    payload_config.version.minor = FLAGS_minor_version;
    LOG(INFO) << "Using provided minor_version=" << FLAGS_minor_version;
  }

<<<<<<< HEAD
  payload_config.max_timestamp = FLAGS_max_timestamp;

=======
>>>>>>> 840703a4
  LOG(INFO) << "Generating " << (payload_config.is_delta ? "delta" : "full")
            << " update";

  // From this point, all the options have been parsed.
  if (!payload_config.Validate()) {
    LOG(ERROR) << "Invalid options passed. See errors above.";
    return 1;
  }

  uint64_t metadata_size;
  if (!GenerateUpdatePayloadFile(payload_config,
                                 FLAGS_out_file,
                                 FLAGS_private_key,
                                 &metadata_size)) {
    return 1;
  }
  if (!FLAGS_out_metadata_size_file.empty()) {
    string metadata_size_string = std::to_string(metadata_size);
    CHECK(utils::WriteFile(FLAGS_out_metadata_size_file.c_str(),
                           metadata_size_string.data(),
                           metadata_size_string.size()));
  }
  return 0;
}

}  // namespace

}  // namespace chromeos_update_engine

int main(int argc, char** argv) {
  return chromeos_update_engine::Main(argc, argv);
}<|MERGE_RESOLUTION|>--- conflicted
+++ resolved
@@ -194,18 +194,11 @@
   FakeHardware fake_hardware;
   MemoryPrefs prefs;
   InstallPlan install_plan;
-<<<<<<< HEAD
   InstallPlan::Payload payload;
   install_plan.source_slot =
       config.is_delta ? 0 : BootControlInterface::kInvalidSlot;
   install_plan.target_slot = 1;
   payload.type =
-=======
-  install_plan.source_slot =
-      config.is_delta ? 0 : BootControlInterface::kInvalidSlot;
-  install_plan.target_slot = 1;
-  install_plan.payload_type =
->>>>>>> 840703a4
       config.is_delta ? InstallPayloadType::kDelta : InstallPayloadType::kFull;
 
   for (size_t i = 0; i < config.target.partitions.size(); i++) {
@@ -232,11 +225,8 @@
                            &fake_hardware,
                            nullptr,
                            &install_plan,
-<<<<<<< HEAD
-                           &payload);
-=======
+                           &payload,
                            true);  // is_interactive
->>>>>>> 840703a4
 
   brillo::Blob buf(1024 * 1024);
   int fd = open(payload_file.c_str(), O_RDONLY, 0);
@@ -345,13 +335,10 @@
   DEFINE_string(properties_file, "",
                 "If passed, dumps the payload properties of the payload passed "
                 "in --in_file and exits.");
-<<<<<<< HEAD
   DEFINE_int64(max_timestamp,
                0,
                "The maximum timestamp of the OS allowed to apply this "
                "payload.");
-=======
->>>>>>> 840703a4
 
   DEFINE_string(old_channel, "",
                 "The channel for the old image. 'dev-channel', 'npo-channel', "
@@ -593,11 +580,8 @@
     LOG(INFO) << "Using provided minor_version=" << FLAGS_minor_version;
   }
 
-<<<<<<< HEAD
   payload_config.max_timestamp = FLAGS_max_timestamp;
 
-=======
->>>>>>> 840703a4
   LOG(INFO) << "Generating " << (payload_config.is_delta ? "delta" : "full")
             << " update";
 
