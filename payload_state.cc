//
// Copyright (C) 2012 The Android Open Source Project
//
// Licensed under the Apache License, Version 2.0 (the "License");
// you may not use this file except in compliance with the License.
// You may obtain a copy of the License at
//
//      http://www.apache.org/licenses/LICENSE-2.0
//
// Unless required by applicable law or agreed to in writing, software
// distributed under the License is distributed on an "AS IS" BASIS,
// WITHOUT WARRANTIES OR CONDITIONS OF ANY KIND, either express or implied.
// See the License for the specific language governing permissions and
// limitations under the License.
//

#include "update_engine/payload_state.h"

#include <algorithm>
#include <string>

#include <base/logging.h>
#include <base/strings/string_util.h>
#include <base/strings/stringprintf.h>
#include <metrics/metrics_library.h>
#include <policy/device_policy.h>

#include "update_engine/common/clock.h"
#include "update_engine/common/constants.h"
#include "update_engine/common/error_code_utils.h"
#include "update_engine/common/hardware_interface.h"
#include "update_engine/common/prefs.h"
#include "update_engine/common/utils.h"
#include "update_engine/connection_manager_interface.h"
#include "update_engine/metrics_reporter_interface.h"
#include "update_engine/metrics_utils.h"
#include "update_engine/omaha_request_params.h"
#include "update_engine/payload_consumer/install_plan.h"
#include "update_engine/system_state.h"
#include "update_engine/update_attempter.h"

using base::Time;
using base::TimeDelta;
using std::min;
using std::string;

namespace chromeos_update_engine {

using metrics_utils::GetPersistedValue;

const TimeDelta PayloadState::kDurationSlack = TimeDelta::FromSeconds(600);

// We want to upperbound backoffs to 16 days
static const int kMaxBackoffDays = 16;

// We want to randomize retry attempts after the backoff by +/- 6 hours.
static const uint32_t kMaxBackoffFuzzMinutes = 12 * 60;

// Limit persisting current update duration uptime to once per second
static const uint64_t kUptimeResolution = 1;

PayloadState::PayloadState()
    : prefs_(nullptr),
      powerwash_safe_prefs_(nullptr),
      excluder_(nullptr),
      using_p2p_for_downloading_(false),
      p2p_num_attempts_(0),
      payload_attempt_number_(0),
      full_payload_attempt_number_(0),
      url_index_(0),
      url_failure_count_(0),
      url_switch_count_(0),
      rollback_happened_(false),
      attempt_num_bytes_downloaded_(0),
      attempt_connection_type_(metrics::ConnectionType::kUnknown),
      attempt_type_(AttemptType::kUpdate) {
  for (int i = 0; i <= kNumDownloadSources; i++)
    total_bytes_downloaded_[i] = current_bytes_downloaded_[i] = 0;
}

bool PayloadState::Initialize(SystemState* system_state) {
  system_state_ = system_state;
  prefs_ = system_state_->prefs();
  powerwash_safe_prefs_ = system_state_->powerwash_safe_prefs();
  excluder_ = system_state_->update_attempter()->GetExcluder();
  LoadResponseSignature();
  LoadPayloadAttemptNumber();
  LoadFullPayloadAttemptNumber();
  LoadUrlIndex();
  LoadUrlFailureCount();
  LoadUrlSwitchCount();
  LoadBackoffExpiryTime();
  LoadUpdateTimestampStart();
  // The LoadUpdateDurationUptime() method relies on LoadUpdateTimestampStart()
  // being called before it. Don't reorder.
  LoadUpdateDurationUptime();
  for (int i = 0; i < kNumDownloadSources; i++) {
    DownloadSource source = static_cast<DownloadSource>(i);
    LoadCurrentBytesDownloaded(source);
    LoadTotalBytesDownloaded(source);
  }
  LoadNumReboots();
  LoadNumResponsesSeen();
  LoadRollbackHappened();
  LoadRollbackVersion();
  LoadP2PFirstAttemptTimestamp();
  LoadP2PNumAttempts();
  return true;
}

void PayloadState::SetResponse(const OmahaResponse& omaha_response) {
  // Always store the latest response.
  response_ = omaha_response;

  // Compute the candidate URLs first as they are used to calculate the
  // response signature so that a change in enterprise policy for
  // HTTP downloads being enabled or not could be honored as soon as the
  // next update check happens.
  ComputeCandidateUrls();

  // Check if the "signature" of this response (i.e. the fields we care about)
  // has changed.
  string new_response_signature = CalculateResponseSignature();
  bool has_response_changed = (response_signature_ != new_response_signature);

  // If the response has changed, we should persist the new signature and
  // clear away all the existing state.
  if (has_response_changed) {
    LOG(INFO) << "Resetting all persisted state as this is a new response";
    SetNumResponsesSeen(num_responses_seen_ + 1);
    SetResponseSignature(new_response_signature);
    ResetPersistedState();
    return;
  }

  // Always start from payload index 0, even for resume, to download partition
  // info from previous payloads.
  payload_index_ = 0;

  // This is the earliest point at which we can validate whether the URL index
  // we loaded from the persisted state is a valid value. If the response
  // hasn't changed but the URL index is invalid, it's indicative of some
  // tampering of the persisted state.
  if (payload_index_ >= candidate_urls_.size() ||
      url_index_ >= candidate_urls_[payload_index_].size()) {
    LOG(INFO) << "Resetting all payload state as the url index seems to have "
                 "been tampered with";
    ResetPersistedState();
    return;
  }

  // Update the current download source which depends on the latest value of
  // the response.
  UpdateCurrentDownloadSource();
}

void PayloadState::SetUsingP2PForDownloading(bool value) {
  using_p2p_for_downloading_ = value;
  // Update the current download source which depends on whether we are
  // using p2p or not.
  UpdateCurrentDownloadSource();
}

void PayloadState::DownloadComplete() {
  LOG(INFO) << "Payload downloaded successfully";
  IncrementPayloadAttemptNumber();
  IncrementFullPayloadAttemptNumber();
}

void PayloadState::DownloadProgress(size_t count) {
  if (count == 0)
    return;

  CalculateUpdateDurationUptime();
  UpdateBytesDownloaded(count);

  // We've received non-zero bytes from a recent download operation.  Since our
  // URL failure count is meant to penalize a URL only for consecutive
  // failures, downloading bytes successfully means we should reset the failure
  // count (as we know at least that the URL is working). In future, we can
  // design this to be more sophisticated to check for more intelligent failure
  // patterns, but right now, even 1 byte downloaded will mark the URL to be
  // good unless it hits 10 (or configured number of) consecutive failures
  // again.

  if (GetUrlFailureCount() == 0)
    return;

  LOG(INFO) << "Resetting failure count of Url" << GetUrlIndex()
            << " to 0 as we received " << count << " bytes successfully";
  SetUrlFailureCount(0);
}

void PayloadState::AttemptStarted(AttemptType attempt_type) {
  // Flush previous state from abnormal attempt failure, if any.
  ReportAndClearPersistedAttemptMetrics();

  attempt_type_ = attempt_type;

  ClockInterface* clock = system_state_->clock();
  attempt_start_time_boot_ = clock->GetBootTime();
  attempt_start_time_monotonic_ = clock->GetMonotonicTime();
  attempt_num_bytes_downloaded_ = 0;

  metrics::ConnectionType type;
  ConnectionType network_connection_type;
  ConnectionTethering tethering;
  ConnectionManagerInterface* connection_manager =
      system_state_->connection_manager();
  if (!connection_manager->GetConnectionProperties(&network_connection_type,
                                                   &tethering)) {
    LOG(ERROR) << "Failed to determine connection type.";
    type = metrics::ConnectionType::kUnknown;
  } else {
    type = metrics_utils::GetConnectionType(network_connection_type, tethering);
  }
  attempt_connection_type_ = type;

  if (attempt_type == AttemptType::kUpdate)
    PersistAttemptMetrics();
}

void PayloadState::UpdateResumed() {
  LOG(INFO) << "Resuming an update that was previously started.";
  UpdateNumReboots();
  AttemptStarted(AttemptType::kUpdate);
}

void PayloadState::UpdateRestarted() {
  LOG(INFO) << "Starting a new update";
  ResetDownloadSourcesOnNewUpdate();
  SetNumReboots(0);
  AttemptStarted(AttemptType::kUpdate);
}

void PayloadState::UpdateSucceeded() {
  // Send the relevant metrics that are tracked in this class to UMA.
  CalculateUpdateDurationUptime();
  SetUpdateTimestampEnd(system_state_->clock()->GetWallclockTime());

  switch (attempt_type_) {
    case AttemptType::kUpdate:
      CollectAndReportAttemptMetrics(ErrorCode::kSuccess);
      CollectAndReportSuccessfulUpdateMetrics();
      ClearPersistedAttemptMetrics();
      break;

    case AttemptType::kRollback:
      system_state_->metrics_reporter()->ReportRollbackMetrics(
          metrics::RollbackResult::kSuccess);
      break;
  }

  // Reset the number of responses seen since it counts from the last
  // successful update, e.g. now.
  SetNumResponsesSeen(0);
  SetPayloadIndex(0);

  metrics_utils::SetSystemUpdatedMarker(system_state_->clock(), prefs_);
}

void PayloadState::UpdateFailed(ErrorCode error) {
  ErrorCode base_error = utils::GetBaseErrorCode(error);
  LOG(INFO) << "Updating payload state for error code: " << base_error << " ("
            << utils::ErrorCodeToString(base_error) << ")";

  if (candidate_urls_.size() == 0) {
    // This means we got this error even before we got a valid Omaha response
    // or don't have any valid candidates in the Omaha response.
    // So we should not advance the url_index_ in such cases.
    LOG(INFO) << "Ignoring failures until we get a valid Omaha response.";
    return;
  }

  switch (attempt_type_) {
    case AttemptType::kUpdate:
      CollectAndReportAttemptMetrics(base_error);
      ClearPersistedAttemptMetrics();
      break;

    case AttemptType::kRollback:
      system_state_->metrics_reporter()->ReportRollbackMetrics(
          metrics::RollbackResult::kFailed);
      break;
  }

  switch (base_error) {
    // Errors which are good indicators of a problem with a particular URL or
    // the protocol used in the URL or entities in the communication channel
    // (e.g. proxies). We should try the next available URL in the next update
    // check to quickly recover from these errors.
    case ErrorCode::kPayloadHashMismatchError:
    case ErrorCode::kPayloadSizeMismatchError:
    case ErrorCode::kDownloadPayloadVerificationError:
    case ErrorCode::kDownloadPayloadPubKeyVerificationError:
    case ErrorCode::kSignedDeltaPayloadExpectedError:
    case ErrorCode::kDownloadInvalidMetadataMagicString:
    case ErrorCode::kDownloadSignatureMissingInManifest:
    case ErrorCode::kDownloadManifestParseError:
    case ErrorCode::kDownloadMetadataSignatureError:
    case ErrorCode::kDownloadMetadataSignatureVerificationError:
    case ErrorCode::kDownloadMetadataSignatureMismatch:
    case ErrorCode::kDownloadOperationHashVerificationError:
    case ErrorCode::kDownloadOperationExecutionError:
    case ErrorCode::kDownloadOperationHashMismatch:
    case ErrorCode::kDownloadInvalidMetadataSize:
    case ErrorCode::kDownloadInvalidMetadataSignature:
    case ErrorCode::kDownloadOperationHashMissingError:
    case ErrorCode::kDownloadMetadataSignatureMissingError:
    case ErrorCode::kPayloadMismatchedType:
    case ErrorCode::kUnsupportedMajorPayloadVersion:
    case ErrorCode::kUnsupportedMinorPayloadVersion:
    case ErrorCode::kPayloadTimestampError:
    case ErrorCode::kVerityCalculationError:
      ExcludeCurrentPayload();
      IncrementUrlIndex();
      break;

      // Errors which seem to be just transient network/communication related
      // failures and do not indicate any inherent problem with the URL itself.
      // So, we should keep the current URL but just increment the
      // failure count to give it more chances. This way, while we maximize our
      // chances of downloading from the URLs that appear earlier in the
      // response (because download from a local server URL that appears earlier
      // in a response is preferable than downloading from the next URL which
      // could be a internet URL and thus could be more expensive).

    case ErrorCode::kError:
    case ErrorCode::kDownloadTransferError:
    case ErrorCode::kDownloadWriteError:
    case ErrorCode::kDownloadStateInitializationError:
    case ErrorCode::kOmahaErrorInHTTPResponse:  // Aggregate for HTTP errors.
      IncrementFailureCount();
      break;

    // Errors which are not specific to a URL and hence shouldn't result in
    // the URL being penalized. This can happen in two cases:
    // 1. We haven't started downloading anything: These errors don't cost us
    // anything in terms of actual payload bytes, so we should just do the
    // regular retries at the next update check.
    // 2. We have successfully downloaded the payload: In this case, the
    // payload attempt number would have been incremented and would take care
    // of the backoff at the next update check.
    // In either case, there's no need to update URL index or failure count.
    case ErrorCode::kOmahaRequestError:
    case ErrorCode::kOmahaResponseHandlerError:
    case ErrorCode::kPostinstallRunnerError:
    case ErrorCode::kFilesystemCopierError:
    case ErrorCode::kInstallDeviceOpenError:
    case ErrorCode::kKernelDeviceOpenError:
    case ErrorCode::kDownloadNewPartitionInfoError:
    case ErrorCode::kNewRootfsVerificationError:
    case ErrorCode::kNewKernelVerificationError:
    case ErrorCode::kPostinstallBootedFromFirmwareB:
    case ErrorCode::kPostinstallFirmwareRONotUpdatable:
    case ErrorCode::kOmahaRequestEmptyResponseError:
    case ErrorCode::kOmahaRequestXMLParseError:
    case ErrorCode::kOmahaResponseInvalid:
    case ErrorCode::kOmahaUpdateIgnoredPerPolicy:
    case ErrorCode::kOmahaUpdateDeferredPerPolicy:
    case ErrorCode::kNonCriticalUpdateInOOBE:
    case ErrorCode::kOmahaUpdateDeferredForBackoff:
    case ErrorCode::kPostinstallPowerwashError:
    case ErrorCode::kUpdateCanceledByChannelChange:
    case ErrorCode::kOmahaRequestXMLHasEntityDecl:
    case ErrorCode::kFilesystemVerifierError:
    case ErrorCode::kUserCanceled:
    case ErrorCode::kOmahaUpdateIgnoredOverCellular:
    case ErrorCode::kUpdatedButNotActive:
    case ErrorCode::kNoUpdate:
    case ErrorCode::kRollbackNotPossible:
    case ErrorCode::kFirstActiveOmahaPingSentPersistenceError:
    case ErrorCode::kInternalLibCurlError:
    case ErrorCode::kUnresolvedHostError:
    case ErrorCode::kUnresolvedHostRecovered:
<<<<<<< HEAD
    case ErrorCode::kNotEnoughSpace:
    case ErrorCode::kDeviceCorrupted:
=======
>>>>>>> 694eeb0d
      LOG(INFO) << "Not incrementing URL index or failure count for this error";
      break;

    case ErrorCode::kSuccess:                       // success code
    case ErrorCode::kUmaReportedMax:                // not an error code
    case ErrorCode::kOmahaRequestHTTPResponseBase:  // aggregated already
    case ErrorCode::kDevModeFlag:                   // not an error code
    case ErrorCode::kResumedFlag:                   // not an error code
    case ErrorCode::kTestImageFlag:                 // not an error code
    case ErrorCode::kTestOmahaUrlFlag:              // not an error code
    case ErrorCode::kSpecialFlags:                  // not an error code
      // These shouldn't happen. Enumerating these  explicitly here so that we
      // can let the compiler warn about new error codes that are added to
      // action_processor.h but not added here.
      LOG(WARNING) << "Unexpected error code for UpdateFailed";
      break;

      // Note: Not adding a default here so as to let the compiler warn us of
      // any new enums that were added in the .h but not listed in this switch.
  }
}

bool PayloadState::ShouldBackoffDownload() {
  if (response_.disable_payload_backoff) {
    LOG(INFO) << "Payload backoff logic is disabled. "
                 "Can proceed with the download";
    return false;
  }
  if (GetUsingP2PForDownloading() && !GetP2PUrl().empty()) {
    LOG(INFO) << "Payload backoff logic is disabled because download "
              << "will happen from local peer (via p2p).";
    return false;
  }
  if (system_state_->request_params()->interactive()) {
    LOG(INFO) << "Payload backoff disabled for interactive update checks.";
    return false;
  }
  for (const auto& package : response_.packages) {
    if (package.is_delta) {
      // If delta payloads fail, we want to fallback quickly to full payloads as
      // they are more likely to succeed. Exponential backoffs would greatly
      // slow down the fallback to full payloads.  So we don't backoff for delta
      // payloads.
      LOG(INFO) << "No backoffs for delta payloads. "
                << "Can proceed with the download";
      return false;
    }
  }

  if (!system_state_->hardware()->IsOfficialBuild() &&
      !prefs_->Exists(kPrefsNoIgnoreBackoff)) {
    // Backoffs are needed only for official builds. We do not want any delays
    // or update failures due to backoffs during testing or development. Unless
    // the |kPrefsNoIgnoreBackoff| is manually set.
    LOG(INFO) << "No backoffs for test/dev images. "
              << "Can proceed with the download";
    return false;
  }

  if (backoff_expiry_time_.is_null()) {
    LOG(INFO) << "No backoff expiry time has been set. "
              << "Can proceed with the download";
    return false;
  }

  if (backoff_expiry_time_ < Time::Now()) {
    LOG(INFO) << "The backoff expiry time ("
              << utils::ToString(backoff_expiry_time_)
              << ") has elapsed. Can proceed with the download";
    return false;
  }

  LOG(INFO) << "Cannot proceed with downloads as we need to backoff until "
            << utils::ToString(backoff_expiry_time_);
  return true;
}

void PayloadState::Rollback() {
  SetRollbackVersion(system_state_->request_params()->app_version());
  AttemptStarted(AttemptType::kRollback);
}

void PayloadState::IncrementPayloadAttemptNumber() {
  // Update the payload attempt number for both payload types: full and delta.
  SetPayloadAttemptNumber(GetPayloadAttemptNumber() + 1);
}

void PayloadState::IncrementFullPayloadAttemptNumber() {
  // Update the payload attempt number for full payloads and the backoff time.
  if (response_.packages[payload_index_].is_delta) {
    LOG(INFO) << "Not incrementing payload attempt number for delta payloads";
    return;
  }

  LOG(INFO) << "Incrementing the full payload attempt number";
  SetFullPayloadAttemptNumber(GetFullPayloadAttemptNumber() + 1);
  UpdateBackoffExpiryTime();
}

void PayloadState::IncrementUrlIndex() {
  size_t next_url_index = url_index_ + 1;
  size_t max_url_size = candidate_urls_[payload_index_].size();
  if (next_url_index < max_url_size) {
    LOG(INFO) << "Incrementing the URL index for next attempt";
    SetUrlIndex(next_url_index);
  } else {
    LOG(INFO) << "Resetting the current URL index (" << url_index_ << ") to "
              << "0 as we only have " << max_url_size << " candidate URL(s)";
    SetUrlIndex(0);
    IncrementPayloadAttemptNumber();
    IncrementFullPayloadAttemptNumber();
  }

  // If we have multiple URLs, record that we just switched to another one
  if (max_url_size > 1)
    SetUrlSwitchCount(url_switch_count_ + 1);

  // Whenever we update the URL index, we should also clear the URL failure
  // count so we can start over fresh for the new URL.
  SetUrlFailureCount(0);
}

void PayloadState::IncrementFailureCount() {
  uint32_t next_url_failure_count = GetUrlFailureCount() + 1;
  if (next_url_failure_count < response_.max_failure_count_per_url) {
    LOG(INFO) << "Incrementing the URL failure count";
    SetUrlFailureCount(next_url_failure_count);
  } else {
    LOG(INFO) << "Reached max number of failures for Url" << GetUrlIndex()
              << ". Trying next available URL";
    ExcludeCurrentPayload();
    IncrementUrlIndex();
  }
}

void PayloadState::ExcludeCurrentPayload() {
  const auto& package = response_.packages[payload_index_];
  if (!package.can_exclude) {
    LOG(INFO) << "Not excluding as marked non-excludable for package hash="
              << package.hash;
    return;
  }
  auto exclusion_name = utils::GetExclusionName(GetCurrentUrl());
  if (!excluder_->Exclude(exclusion_name))
    LOG(WARNING) << "Failed to exclude "
                 << " Package Hash=" << package.hash
                 << " CurrentUrl=" << GetCurrentUrl();
  else
    LOG(INFO) << "Excluded "
              << " Package Hash=" << package.hash
              << " CurrentUrl=" << GetCurrentUrl();
}

void PayloadState::UpdateBackoffExpiryTime() {
  if (response_.disable_payload_backoff) {
    LOG(INFO) << "Resetting backoff expiry time as payload backoff is disabled";
    SetBackoffExpiryTime(Time());
    return;
  }

  if (GetFullPayloadAttemptNumber() == 0) {
    SetBackoffExpiryTime(Time());
    return;
  }

  // Since we're doing left-shift below, make sure we don't shift more
  // than this. E.g. if int is 4-bytes, don't left-shift more than 30 bits,
  // since we don't expect value of kMaxBackoffDays to be more than 100 anyway.
  int num_days = 1;  // the value to be shifted.
  const int kMaxShifts = (sizeof(num_days) * 8) - 2;

  // Normal backoff days is 2 raised to (payload_attempt_number - 1).
  // E.g. if payload_attempt_number is over 30, limit power to 30.
  int power = min(GetFullPayloadAttemptNumber() - 1, kMaxShifts);

  // The number of days is the minimum of 2 raised to (payload_attempt_number
  // - 1) or kMaxBackoffDays.
  num_days = min(num_days << power, kMaxBackoffDays);

  // We don't want all retries to happen exactly at the same time when
  // retrying after backoff. So add some random minutes to fuzz.
  int fuzz_minutes = utils::FuzzInt(0, kMaxBackoffFuzzMinutes);
  TimeDelta next_backoff_interval =
      TimeDelta::FromDays(num_days) + TimeDelta::FromMinutes(fuzz_minutes);
  LOG(INFO) << "Incrementing the backoff expiry time by "
            << utils::FormatTimeDelta(next_backoff_interval);
  SetBackoffExpiryTime(Time::Now() + next_backoff_interval);
}

void PayloadState::UpdateCurrentDownloadSource() {
  current_download_source_ = kNumDownloadSources;

  if (using_p2p_for_downloading_) {
    current_download_source_ = kDownloadSourceHttpPeer;
  } else if (payload_index_ < candidate_urls_.size() &&
             candidate_urls_[payload_index_].size() != 0) {
    const string& current_url = candidate_urls_[payload_index_][GetUrlIndex()];
    if (base::StartsWith(
            current_url, "https://", base::CompareCase::INSENSITIVE_ASCII)) {
      current_download_source_ = kDownloadSourceHttpsServer;
    } else if (base::StartsWith(current_url,
                                "http://",
                                base::CompareCase::INSENSITIVE_ASCII)) {
      current_download_source_ = kDownloadSourceHttpServer;
    }
  }

  LOG(INFO) << "Current download source: "
            << utils::ToString(current_download_source_);
}

void PayloadState::UpdateBytesDownloaded(size_t count) {
  SetCurrentBytesDownloaded(
      current_download_source_,
      GetCurrentBytesDownloaded(current_download_source_) + count,
      false);
  SetTotalBytesDownloaded(
      current_download_source_,
      GetTotalBytesDownloaded(current_download_source_) + count,
      false);

  attempt_num_bytes_downloaded_ += count;
}

PayloadType PayloadState::CalculatePayloadType() {
  for (const auto& package : response_.packages) {
    if (package.is_delta) {
      return kPayloadTypeDelta;
    }
  }
  OmahaRequestParams* params = system_state_->request_params();
  if (params->delta_okay()) {
    return kPayloadTypeFull;
  }
  // Full payload, delta was not allowed by request.
  return kPayloadTypeForcedFull;
}

// TODO(zeuthen): Currently we don't report the UpdateEngine.Attempt.*
// metrics if the attempt ends abnormally, e.g. if the update_engine
// process crashes or the device is rebooted. See
// http://crbug.com/357676
void PayloadState::CollectAndReportAttemptMetrics(ErrorCode code) {
  int attempt_number = GetPayloadAttemptNumber();

  PayloadType payload_type = CalculatePayloadType();

  int64_t payload_size = GetPayloadSize();

  int64_t payload_bytes_downloaded = attempt_num_bytes_downloaded_;

  ClockInterface* clock = system_state_->clock();
  TimeDelta duration = clock->GetBootTime() - attempt_start_time_boot_;
  TimeDelta duration_uptime =
      clock->GetMonotonicTime() - attempt_start_time_monotonic_;

  int64_t payload_download_speed_bps = 0;
  int64_t usec = duration_uptime.InMicroseconds();
  if (usec > 0) {
    double sec = static_cast<double>(usec) / Time::kMicrosecondsPerSecond;
    double bps = static_cast<double>(payload_bytes_downloaded) / sec;
    payload_download_speed_bps = static_cast<int64_t>(bps);
  }

  DownloadSource download_source = current_download_source_;

  metrics::DownloadErrorCode payload_download_error_code =
      metrics::DownloadErrorCode::kUnset;
  ErrorCode internal_error_code = ErrorCode::kSuccess;
  metrics::AttemptResult attempt_result = metrics_utils::GetAttemptResult(code);

  // Add additional detail to AttemptResult
  switch (attempt_result) {
    case metrics::AttemptResult::kPayloadDownloadError:
      payload_download_error_code = metrics_utils::GetDownloadErrorCode(code);
      break;

    case metrics::AttemptResult::kInternalError:
      internal_error_code = code;
      break;

    // Explicit fall-through for cases where we do not have additional
    // detail. We avoid the default keyword to force people adding new
    // AttemptResult values to visit this code and examine whether
    // additional detail is needed.
    case metrics::AttemptResult::kUpdateSucceeded:
    case metrics::AttemptResult::kMetadataMalformed:
    case metrics::AttemptResult::kOperationMalformed:
    case metrics::AttemptResult::kOperationExecutionError:
    case metrics::AttemptResult::kMetadataVerificationFailed:
    case metrics::AttemptResult::kPayloadVerificationFailed:
    case metrics::AttemptResult::kVerificationFailed:
    case metrics::AttemptResult::kPostInstallFailed:
    case metrics::AttemptResult::kAbnormalTermination:
    case metrics::AttemptResult::kUpdateCanceled:
    case metrics::AttemptResult::kUpdateSucceededNotActive:
    case metrics::AttemptResult::kNumConstants:
    case metrics::AttemptResult::kUnset:
      break;
  }

  system_state_->metrics_reporter()->ReportUpdateAttemptMetrics(
      system_state_,
      attempt_number,
      payload_type,
      duration,
      duration_uptime,
      payload_size,
      attempt_result,
      internal_error_code);

  system_state_->metrics_reporter()->ReportUpdateAttemptDownloadMetrics(
      payload_bytes_downloaded,
      payload_download_speed_bps,
      download_source,
      payload_download_error_code,
      attempt_connection_type_);
}

void PayloadState::PersistAttemptMetrics() {
  // TODO(zeuthen): For now we only persist whether an attempt was in
  // progress and not values/metrics related to the attempt. This
  // means that when this happens, of all the UpdateEngine.Attempt.*
  // metrics, only UpdateEngine.Attempt.Result is reported (with the
  // value |kAbnormalTermination|). In the future we might want to
  // persist more data so we can report other metrics in the
  // UpdateEngine.Attempt.* namespace when this happens.
  prefs_->SetBoolean(kPrefsAttemptInProgress, true);
}

void PayloadState::ClearPersistedAttemptMetrics() {
  prefs_->Delete(kPrefsAttemptInProgress);
}

void PayloadState::ReportAndClearPersistedAttemptMetrics() {
  bool attempt_in_progress = false;
  if (!prefs_->GetBoolean(kPrefsAttemptInProgress, &attempt_in_progress))
    return;
  if (!attempt_in_progress)
    return;

  system_state_->metrics_reporter()
      ->ReportAbnormallyTerminatedUpdateAttemptMetrics();

  ClearPersistedAttemptMetrics();
}

void PayloadState::CollectAndReportSuccessfulUpdateMetrics() {
  string metric;

  // Report metrics collected from all known download sources to UMA.
  int64_t total_bytes_by_source[kNumDownloadSources];
  int64_t successful_bytes = 0;
  int64_t total_bytes = 0;
  int64_t successful_mbs = 0;
  int64_t total_mbs = 0;

  for (int i = 0; i < kNumDownloadSources; i++) {
    DownloadSource source = static_cast<DownloadSource>(i);
    int64_t bytes;

    // Only consider this download source (and send byte counts) as
    // having been used if we downloaded a non-trivial amount of bytes
    // (e.g. at least 1 MiB) that contributed to the final success of
    // the update. Otherwise we're going to end up with a lot of
    // zero-byte events in the histogram.

    bytes = GetCurrentBytesDownloaded(source);
    successful_bytes += bytes;
    successful_mbs += bytes / kNumBytesInOneMiB;
    SetCurrentBytesDownloaded(source, 0, true);

    bytes = GetTotalBytesDownloaded(source);
    total_bytes_by_source[i] = bytes;
    total_bytes += bytes;
    total_mbs += bytes / kNumBytesInOneMiB;
    SetTotalBytesDownloaded(source, 0, true);
  }

  int download_overhead_percentage = 0;
  if (successful_bytes > 0) {
    download_overhead_percentage =
        (total_bytes - successful_bytes) * 100ULL / successful_bytes;
  }

  int url_switch_count = static_cast<int>(url_switch_count_);

  int reboot_count = GetNumReboots();

  SetNumReboots(0);

  TimeDelta duration = GetUpdateDuration();
  TimeDelta duration_uptime = GetUpdateDurationUptime();

  prefs_->Delete(kPrefsUpdateTimestampStart);
  prefs_->Delete(kPrefsUpdateDurationUptime);

  PayloadType payload_type = CalculatePayloadType();

  int64_t payload_size = GetPayloadSize();

  int attempt_count = GetPayloadAttemptNumber();

  int updates_abandoned_count = num_responses_seen_ - 1;

  system_state_->metrics_reporter()->ReportSuccessfulUpdateMetrics(
      attempt_count,
      updates_abandoned_count,
      payload_type,
      payload_size,
      total_bytes_by_source,
      download_overhead_percentage,
      duration,
      duration_uptime,
      reboot_count,
      url_switch_count);
}

void PayloadState::UpdateNumReboots() {
  // We only update the reboot count when the system has been detected to have
  // been rebooted.
  if (!system_state_->system_rebooted()) {
    return;
  }

  SetNumReboots(GetNumReboots() + 1);
}

void PayloadState::SetNumReboots(uint32_t num_reboots) {
  num_reboots_ = num_reboots;
  metrics_utils::SetNumReboots(num_reboots, prefs_);
}

void PayloadState::ResetPersistedState() {
  SetPayloadAttemptNumber(0);
  SetFullPayloadAttemptNumber(0);
  SetPayloadIndex(0);
  SetUrlIndex(0);
  SetUrlFailureCount(0);
  SetUrlSwitchCount(0);
  UpdateBackoffExpiryTime();  // This will reset the backoff expiry time.
  SetUpdateTimestampStart(system_state_->clock()->GetWallclockTime());
  SetUpdateTimestampEnd(Time());  // Set to null time
  SetUpdateDurationUptime(TimeDelta::FromSeconds(0));
  ResetDownloadSourcesOnNewUpdate();
  ResetRollbackVersion();
  SetP2PNumAttempts(0);
  SetP2PFirstAttemptTimestamp(Time());  // Set to null time
  SetScatteringWaitPeriod(TimeDelta());
  SetStagingWaitPeriod(TimeDelta());
}

void PayloadState::ResetRollbackVersion() {
  CHECK(powerwash_safe_prefs_);
  rollback_version_ = "";
  powerwash_safe_prefs_->Delete(kPrefsRollbackVersion);
}

void PayloadState::ResetDownloadSourcesOnNewUpdate() {
  for (int i = 0; i < kNumDownloadSources; i++) {
    DownloadSource source = static_cast<DownloadSource>(i);
    SetCurrentBytesDownloaded(source, 0, true);
    // Note: Not resetting the TotalBytesDownloaded as we want that metric
    // to count the bytes downloaded across various update attempts until
    // we have successfully applied the update.
  }
}

string PayloadState::CalculateResponseSignature() {
  string response_sign;
  for (size_t i = 0; i < response_.packages.size(); i++) {
    const auto& package = response_.packages[i];
    response_sign += base::StringPrintf(
        "Payload %zu:\n"
        "  Size = %ju\n"
        "  Sha256 Hash = %s\n"
        "  Metadata Size = %ju\n"
        "  Metadata Signature = %s\n"
        "  Is Delta = %d\n"
        "  NumURLs = %zu\n",
        i,
        static_cast<uintmax_t>(package.size),
        package.hash.c_str(),
        static_cast<uintmax_t>(package.metadata_size),
        package.metadata_signature.c_str(),
        package.is_delta,
        candidate_urls_[i].size());

    for (size_t j = 0; j < candidate_urls_[i].size(); j++)
      response_sign += base::StringPrintf(
          "  Candidate Url%zu = %s\n", j, candidate_urls_[i][j].c_str());
  }

  response_sign += base::StringPrintf(
      "Max Failure Count Per Url = %d\n"
      "Disable Payload Backoff = %d\n",
      response_.max_failure_count_per_url,
      response_.disable_payload_backoff);
  return response_sign;
}

void PayloadState::LoadResponseSignature() {
  CHECK(prefs_);
  string stored_value;
  if (prefs_->Exists(kPrefsCurrentResponseSignature) &&
      prefs_->GetString(kPrefsCurrentResponseSignature, &stored_value)) {
    SetResponseSignature(stored_value);
  }
}

void PayloadState::SetResponseSignature(const string& response_signature) {
  CHECK(prefs_);
  response_signature_ = response_signature;
  LOG(INFO) << "Current Response Signature = \n" << response_signature_;
  prefs_->SetString(kPrefsCurrentResponseSignature, response_signature_);
}

void PayloadState::LoadPayloadAttemptNumber() {
  SetPayloadAttemptNumber(
      GetPersistedValue(kPrefsPayloadAttemptNumber, prefs_));
}

void PayloadState::LoadFullPayloadAttemptNumber() {
  SetFullPayloadAttemptNumber(
      GetPersistedValue(kPrefsFullPayloadAttemptNumber, prefs_));
}

void PayloadState::SetPayloadAttemptNumber(int payload_attempt_number) {
  payload_attempt_number_ = payload_attempt_number;
  metrics_utils::SetPayloadAttemptNumber(payload_attempt_number, prefs_);
}

void PayloadState::SetFullPayloadAttemptNumber(
    int full_payload_attempt_number) {
  CHECK(prefs_);
  full_payload_attempt_number_ = full_payload_attempt_number;
  LOG(INFO) << "Full Payload Attempt Number = " << full_payload_attempt_number_;
  prefs_->SetInt64(kPrefsFullPayloadAttemptNumber,
                   full_payload_attempt_number_);
}

void PayloadState::SetPayloadIndex(size_t payload_index) {
  CHECK(prefs_);
  payload_index_ = payload_index;
  LOG(INFO) << "Payload Index = " << payload_index_;
  prefs_->SetInt64(kPrefsUpdateStatePayloadIndex, payload_index_);
}

bool PayloadState::NextPayload() {
  if (payload_index_ + 1 >= candidate_urls_.size())
    return false;
  SetUrlIndex(0);
  SetPayloadIndex(payload_index_ + 1);
  return true;
}

void PayloadState::LoadUrlIndex() {
  SetUrlIndex(GetPersistedValue(kPrefsCurrentUrlIndex, prefs_));
}

void PayloadState::SetUrlIndex(uint32_t url_index) {
  CHECK(prefs_);
  url_index_ = url_index;
  LOG(INFO) << "Current URL Index = " << url_index_;
  prefs_->SetInt64(kPrefsCurrentUrlIndex, url_index_);

  // Also update the download source, which is purely dependent on the
  // current URL index alone.
  UpdateCurrentDownloadSource();
}

void PayloadState::LoadScatteringWaitPeriod() {
  SetScatteringWaitPeriod(TimeDelta::FromSeconds(
      GetPersistedValue(kPrefsWallClockScatteringWaitPeriod, prefs_)));
}

void PayloadState::SetScatteringWaitPeriod(TimeDelta wait_period) {
  CHECK(prefs_);
  scattering_wait_period_ = wait_period;
  LOG(INFO) << "Scattering Wait Period (seconds) = "
            << scattering_wait_period_.InSeconds();
  if (scattering_wait_period_.InSeconds() > 0) {
    prefs_->SetInt64(kPrefsWallClockScatteringWaitPeriod,
                     scattering_wait_period_.InSeconds());
  } else {
    prefs_->Delete(kPrefsWallClockScatteringWaitPeriod);
  }
}

void PayloadState::LoadStagingWaitPeriod() {
  SetStagingWaitPeriod(TimeDelta::FromSeconds(
      GetPersistedValue(kPrefsWallClockStagingWaitPeriod, prefs_)));
}

void PayloadState::SetStagingWaitPeriod(TimeDelta wait_period) {
  CHECK(prefs_);
  staging_wait_period_ = wait_period;
  LOG(INFO) << "Staging Wait Period (days) =" << staging_wait_period_.InDays();
  if (staging_wait_period_.InSeconds() > 0) {
    prefs_->SetInt64(kPrefsWallClockStagingWaitPeriod,
                     staging_wait_period_.InSeconds());
  } else {
    prefs_->Delete(kPrefsWallClockStagingWaitPeriod);
  }
}

void PayloadState::LoadUrlSwitchCount() {
  SetUrlSwitchCount(GetPersistedValue(kPrefsUrlSwitchCount, prefs_));
}

void PayloadState::SetUrlSwitchCount(uint32_t url_switch_count) {
  CHECK(prefs_);
  url_switch_count_ = url_switch_count;
  LOG(INFO) << "URL Switch Count = " << url_switch_count_;
  prefs_->SetInt64(kPrefsUrlSwitchCount, url_switch_count_);
}

void PayloadState::LoadUrlFailureCount() {
  SetUrlFailureCount(GetPersistedValue(kPrefsCurrentUrlFailureCount, prefs_));
}

void PayloadState::SetUrlFailureCount(uint32_t url_failure_count) {
  CHECK(prefs_);
  url_failure_count_ = url_failure_count;
  LOG(INFO) << "Current URL (Url" << GetUrlIndex()
            << ")'s Failure Count = " << url_failure_count_;
  prefs_->SetInt64(kPrefsCurrentUrlFailureCount, url_failure_count_);
}

void PayloadState::LoadBackoffExpiryTime() {
  CHECK(prefs_);
  int64_t stored_value;
  if (!prefs_->Exists(kPrefsBackoffExpiryTime))
    return;

  if (!prefs_->GetInt64(kPrefsBackoffExpiryTime, &stored_value))
    return;

  Time stored_time = Time::FromInternalValue(stored_value);
  if (stored_time > Time::Now() + TimeDelta::FromDays(kMaxBackoffDays)) {
    LOG(ERROR) << "Invalid backoff expiry time ("
               << utils::ToString(stored_time)
               << ") in persisted state. Resetting.";
    stored_time = Time();
  }
  SetBackoffExpiryTime(stored_time);
}

void PayloadState::SetBackoffExpiryTime(const Time& new_time) {
  CHECK(prefs_);
  backoff_expiry_time_ = new_time;
  LOG(INFO) << "Backoff Expiry Time = "
            << utils::ToString(backoff_expiry_time_);
  prefs_->SetInt64(kPrefsBackoffExpiryTime,
                   backoff_expiry_time_.ToInternalValue());
}

TimeDelta PayloadState::GetUpdateDuration() {
  Time end_time = update_timestamp_end_.is_null()
                      ? system_state_->clock()->GetWallclockTime()
                      : update_timestamp_end_;
  return end_time - update_timestamp_start_;
}

void PayloadState::LoadUpdateTimestampStart() {
  int64_t stored_value;
  Time stored_time;

  CHECK(prefs_);

  Time now = system_state_->clock()->GetWallclockTime();

  if (!prefs_->Exists(kPrefsUpdateTimestampStart)) {
    // The preference missing is not unexpected - in that case, just
    // use the current time as start time
    stored_time = now;
  } else if (!prefs_->GetInt64(kPrefsUpdateTimestampStart, &stored_value)) {
    LOG(ERROR) << "Invalid UpdateTimestampStart value. Resetting.";
    stored_time = now;
  } else {
    stored_time = Time::FromInternalValue(stored_value);
  }

  // Sanity check: If the time read from disk is in the future
  // (modulo some slack to account for possible NTP drift
  // adjustments), something is fishy and we should report and
  // reset.
  TimeDelta duration_according_to_stored_time = now - stored_time;
  if (duration_according_to_stored_time < -kDurationSlack) {
    LOG(ERROR) << "The UpdateTimestampStart value ("
               << utils::ToString(stored_time) << ") in persisted state is "
               << utils::FormatTimeDelta(duration_according_to_stored_time)
               << " in the future. Resetting.";
    stored_time = now;
  }

  SetUpdateTimestampStart(stored_time);
}

void PayloadState::SetUpdateTimestampStart(const Time& value) {
  update_timestamp_start_ = value;
  metrics_utils::SetUpdateTimestampStart(value, prefs_);
}

void PayloadState::SetUpdateTimestampEnd(const Time& value) {
  update_timestamp_end_ = value;
  LOG(INFO) << "Update Timestamp End = "
            << utils::ToString(update_timestamp_end_);
}

TimeDelta PayloadState::GetUpdateDurationUptime() {
  return update_duration_uptime_;
}

void PayloadState::LoadUpdateDurationUptime() {
  int64_t stored_value;
  TimeDelta stored_delta;

  CHECK(prefs_);

  if (!prefs_->Exists(kPrefsUpdateDurationUptime)) {
    // The preference missing is not unexpected - in that case, just
    // we'll use zero as the delta
  } else if (!prefs_->GetInt64(kPrefsUpdateDurationUptime, &stored_value)) {
    LOG(ERROR) << "Invalid UpdateDurationUptime value. Resetting.";
    stored_delta = TimeDelta::FromSeconds(0);
  } else {
    stored_delta = TimeDelta::FromInternalValue(stored_value);
  }

  // Sanity-check: Uptime can never be greater than the wall-clock
  // difference (modulo some slack). If it is, report and reset
  // to the wall-clock difference.
  TimeDelta diff = GetUpdateDuration() - stored_delta;
  if (diff < -kDurationSlack) {
    LOG(ERROR) << "The UpdateDurationUptime value ("
               << utils::FormatTimeDelta(stored_delta)
               << ") in persisted state is " << utils::FormatTimeDelta(diff)
               << " larger than the wall-clock delta. Resetting.";
    stored_delta = update_duration_current_;
  }

  SetUpdateDurationUptime(stored_delta);
}

void PayloadState::LoadNumReboots() {
  SetNumReboots(GetPersistedValue(kPrefsNumReboots, prefs_));
}

void PayloadState::LoadRollbackHappened() {
  CHECK(powerwash_safe_prefs_);
  bool rollback_happened = false;
  powerwash_safe_prefs_->GetBoolean(kPrefsRollbackHappened, &rollback_happened);
  SetRollbackHappened(rollback_happened);
}

void PayloadState::SetRollbackHappened(bool rollback_happened) {
  CHECK(powerwash_safe_prefs_);
  LOG(INFO) << "Setting rollback-happened to " << rollback_happened << ".";
  rollback_happened_ = rollback_happened;
  if (rollback_happened) {
    powerwash_safe_prefs_->SetBoolean(kPrefsRollbackHappened,
                                      rollback_happened);
  } else {
    powerwash_safe_prefs_->Delete(kPrefsRollbackHappened);
  }
}

void PayloadState::LoadRollbackVersion() {
  CHECK(powerwash_safe_prefs_);
  string rollback_version;
  if (powerwash_safe_prefs_->GetString(kPrefsRollbackVersion,
                                       &rollback_version)) {
    SetRollbackVersion(rollback_version);
  }
}

void PayloadState::SetRollbackVersion(const string& rollback_version) {
  CHECK(powerwash_safe_prefs_);
  LOG(INFO) << "Blacklisting version " << rollback_version;
  rollback_version_ = rollback_version;
  powerwash_safe_prefs_->SetString(kPrefsRollbackVersion, rollback_version);
}

void PayloadState::SetUpdateDurationUptimeExtended(const TimeDelta& value,
                                                   const Time& timestamp,
                                                   bool use_logging) {
  CHECK(prefs_);
  update_duration_uptime_ = value;
  update_duration_uptime_timestamp_ = timestamp;
  prefs_->SetInt64(kPrefsUpdateDurationUptime,
                   update_duration_uptime_.ToInternalValue());
  if (use_logging) {
    LOG(INFO) << "Update Duration Uptime = "
              << utils::FormatTimeDelta(update_duration_uptime_);
  }
}

void PayloadState::SetUpdateDurationUptime(const TimeDelta& value) {
  Time now = system_state_->clock()->GetMonotonicTime();
  SetUpdateDurationUptimeExtended(value, now, true);
}

void PayloadState::CalculateUpdateDurationUptime() {
  Time now = system_state_->clock()->GetMonotonicTime();
  TimeDelta uptime_since_last_update = now - update_duration_uptime_timestamp_;

  if (uptime_since_last_update > TimeDelta::FromSeconds(kUptimeResolution)) {
    TimeDelta new_uptime = update_duration_uptime_ + uptime_since_last_update;
    // We're frequently called so avoid logging this write
    SetUpdateDurationUptimeExtended(new_uptime, now, false);
  }
}

string PayloadState::GetPrefsKey(const string& prefix, DownloadSource source) {
  return prefix + "-from-" + utils::ToString(source);
}

void PayloadState::LoadCurrentBytesDownloaded(DownloadSource source) {
  string key = GetPrefsKey(kPrefsCurrentBytesDownloaded, source);
  SetCurrentBytesDownloaded(source, GetPersistedValue(key, prefs_), true);
}

void PayloadState::SetCurrentBytesDownloaded(DownloadSource source,
                                             uint64_t current_bytes_downloaded,
                                             bool log) {
  CHECK(prefs_);

  if (source >= kNumDownloadSources)
    return;

  // Update the in-memory value.
  current_bytes_downloaded_[source] = current_bytes_downloaded;

  string prefs_key = GetPrefsKey(kPrefsCurrentBytesDownloaded, source);
  prefs_->SetInt64(prefs_key, current_bytes_downloaded);
  LOG_IF(INFO, log) << "Current bytes downloaded for "
                    << utils::ToString(source) << " = "
                    << GetCurrentBytesDownloaded(source);
}

void PayloadState::LoadTotalBytesDownloaded(DownloadSource source) {
  string key = GetPrefsKey(kPrefsTotalBytesDownloaded, source);
  SetTotalBytesDownloaded(source, GetPersistedValue(key, prefs_), true);
}

void PayloadState::SetTotalBytesDownloaded(DownloadSource source,
                                           uint64_t total_bytes_downloaded,
                                           bool log) {
  CHECK(prefs_);

  if (source >= kNumDownloadSources)
    return;

  // Update the in-memory value.
  total_bytes_downloaded_[source] = total_bytes_downloaded;

  // Persist.
  string prefs_key = GetPrefsKey(kPrefsTotalBytesDownloaded, source);
  prefs_->SetInt64(prefs_key, total_bytes_downloaded);
  LOG_IF(INFO, log) << "Total bytes downloaded for " << utils::ToString(source)
                    << " = " << GetTotalBytesDownloaded(source);
}

void PayloadState::LoadNumResponsesSeen() {
  SetNumResponsesSeen(GetPersistedValue(kPrefsNumResponsesSeen, prefs_));
}

void PayloadState::SetNumResponsesSeen(int num_responses_seen) {
  CHECK(prefs_);
  num_responses_seen_ = num_responses_seen;
  LOG(INFO) << "Num Responses Seen = " << num_responses_seen_;
  prefs_->SetInt64(kPrefsNumResponsesSeen, num_responses_seen_);
}

void PayloadState::ComputeCandidateUrls() {
  bool http_url_ok = true;

  if (system_state_->hardware()->IsOfficialBuild()) {
    const policy::DevicePolicy* policy = system_state_->device_policy();
    if (policy && policy->GetHttpDownloadsEnabled(&http_url_ok) && !http_url_ok)
      LOG(INFO) << "Downloads via HTTP Url are not enabled by device policy";
  } else {
    LOG(INFO) << "Allowing HTTP downloads for unofficial builds";
    http_url_ok = true;
  }

  candidate_urls_.clear();
  for (const auto& package : response_.packages) {
    candidate_urls_.emplace_back();
    for (const string& candidate_url : package.payload_urls) {
      if (base::StartsWith(
              candidate_url, "http://", base::CompareCase::INSENSITIVE_ASCII) &&
          !http_url_ok) {
        continue;
      }
      candidate_urls_.back().push_back(candidate_url);
      LOG(INFO) << "Candidate Url" << (candidate_urls_.back().size() - 1)
                << ": " << candidate_url;
    }
    LOG(INFO) << "Found " << candidate_urls_.back().size() << " candidate URLs "
              << "out of " << package.payload_urls.size()
              << " URLs supplied in package " << candidate_urls_.size() - 1;
  }
}

void PayloadState::UpdateEngineStarted() {
  // Flush previous state from abnormal attempt failure, if any.
  ReportAndClearPersistedAttemptMetrics();

  // Avoid the UpdateEngineStarted actions if this is not the first time we
  // run the update engine since reboot.
  if (!system_state_->system_rebooted())
    return;

  // Report time_to_reboot if we booted into a new update.
  metrics_utils::LoadAndReportTimeToReboot(
      system_state_->metrics_reporter(), prefs_, system_state_->clock());
  prefs_->Delete(kPrefsSystemUpdatedMarker);

  // Check if it is needed to send metrics about a failed reboot into a new
  // version.
  ReportFailedBootIfNeeded();
}

void PayloadState::ReportFailedBootIfNeeded() {
  // If the kPrefsTargetVersionInstalledFrom is present, a successfully applied
  // payload was marked as ready immediately before the last reboot, and we
  // need to check if such payload successfully rebooted or not.
  if (prefs_->Exists(kPrefsTargetVersionInstalledFrom)) {
    int64_t installed_from = 0;
    if (!prefs_->GetInt64(kPrefsTargetVersionInstalledFrom, &installed_from)) {
      LOG(ERROR) << "Error reading TargetVersionInstalledFrom on reboot.";
      return;
    }
    // Old Chrome OS devices will write 2 or 4 in this setting, with the
    // partition number. We are now using slot numbers (0 or 1) instead, so
    // the following comparison will not match if we are comparing an old
    // partition number against a new slot number, which is the correct outcome
    // since we successfully booted the new update in that case. If the boot
    // failed, we will read this value from the same version, so it will always
    // be compatible.
    if (installed_from == system_state_->boot_control()->GetCurrentSlot()) {
      // A reboot was pending, but the chromebook is again in the same
      // BootDevice where the update was installed from.
      int64_t target_attempt;
      if (!prefs_->GetInt64(kPrefsTargetVersionAttempt, &target_attempt)) {
        LOG(ERROR) << "Error reading TargetVersionAttempt when "
                      "TargetVersionInstalledFrom was present.";
        target_attempt = 1;
      }

      // Report the UMA metric of the current boot failure.
      system_state_->metrics_reporter()->ReportFailedUpdateCount(
          target_attempt);
    } else {
      prefs_->Delete(kPrefsTargetVersionAttempt);
      prefs_->Delete(kPrefsTargetVersionUniqueId);
    }
    prefs_->Delete(kPrefsTargetVersionInstalledFrom);
  }
}

void PayloadState::ExpectRebootInNewVersion(const string& target_version_uid) {
  // Expect to boot into the new partition in the next reboot setting the
  // TargetVersion* flags in the Prefs.
  string stored_target_version_uid;
  string target_version_id;
  string target_partition;
  int64_t target_attempt;

  if (prefs_->Exists(kPrefsTargetVersionUniqueId) &&
      prefs_->GetString(kPrefsTargetVersionUniqueId,
                        &stored_target_version_uid) &&
      stored_target_version_uid == target_version_uid) {
    if (!prefs_->GetInt64(kPrefsTargetVersionAttempt, &target_attempt))
      target_attempt = 0;
  } else {
    prefs_->SetString(kPrefsTargetVersionUniqueId, target_version_uid);
    target_attempt = 0;
  }
  prefs_->SetInt64(kPrefsTargetVersionAttempt, target_attempt + 1);

  prefs_->SetInt64(kPrefsTargetVersionInstalledFrom,
                   system_state_->boot_control()->GetCurrentSlot());
}

void PayloadState::ResetUpdateStatus() {
  // Remove the TargetVersionInstalledFrom pref so that if the machine is
  // rebooted the next boot is not flagged as failed to rebooted into the
  // new applied payload.
  prefs_->Delete(kPrefsTargetVersionInstalledFrom);

  // Also decrement the attempt number if it exists.
  int64_t target_attempt;
  if (prefs_->GetInt64(kPrefsTargetVersionAttempt, &target_attempt))
    prefs_->SetInt64(kPrefsTargetVersionAttempt, target_attempt - 1);
}

int PayloadState::GetP2PNumAttempts() {
  return p2p_num_attempts_;
}

void PayloadState::SetP2PNumAttempts(int value) {
  p2p_num_attempts_ = value;
  LOG(INFO) << "p2p Num Attempts = " << p2p_num_attempts_;
  CHECK(prefs_);
  prefs_->SetInt64(kPrefsP2PNumAttempts, value);
}

void PayloadState::LoadP2PNumAttempts() {
  SetP2PNumAttempts(GetPersistedValue(kPrefsP2PNumAttempts, prefs_));
}

Time PayloadState::GetP2PFirstAttemptTimestamp() {
  return p2p_first_attempt_timestamp_;
}

void PayloadState::SetP2PFirstAttemptTimestamp(const Time& time) {
  p2p_first_attempt_timestamp_ = time;
  LOG(INFO) << "p2p First Attempt Timestamp = "
            << utils::ToString(p2p_first_attempt_timestamp_);
  CHECK(prefs_);
  int64_t stored_value = time.ToInternalValue();
  prefs_->SetInt64(kPrefsP2PFirstAttemptTimestamp, stored_value);
}

void PayloadState::LoadP2PFirstAttemptTimestamp() {
  int64_t stored_value =
      GetPersistedValue(kPrefsP2PFirstAttemptTimestamp, prefs_);
  Time stored_time = Time::FromInternalValue(stored_value);
  SetP2PFirstAttemptTimestamp(stored_time);
}

void PayloadState::P2PNewAttempt() {
  CHECK(prefs_);
  // Set timestamp, if it hasn't been set already
  if (p2p_first_attempt_timestamp_.is_null()) {
    SetP2PFirstAttemptTimestamp(system_state_->clock()->GetWallclockTime());
  }
  // Increase number of attempts
  SetP2PNumAttempts(GetP2PNumAttempts() + 1);
}

bool PayloadState::P2PAttemptAllowed() {
  if (p2p_num_attempts_ > kMaxP2PAttempts) {
    LOG(INFO) << "Number of p2p attempts is " << p2p_num_attempts_
              << " which is greater than " << kMaxP2PAttempts
              << " - disallowing p2p.";
    return false;
  }

  if (!p2p_first_attempt_timestamp_.is_null()) {
    Time now = system_state_->clock()->GetWallclockTime();
    TimeDelta time_spent_attempting_p2p = now - p2p_first_attempt_timestamp_;
    if (time_spent_attempting_p2p.InSeconds() < 0) {
      LOG(ERROR) << "Time spent attempting p2p is negative"
                 << " - disallowing p2p.";
      return false;
    }
    if (time_spent_attempting_p2p.InSeconds() > kMaxP2PAttemptTimeSeconds) {
      LOG(INFO) << "Time spent attempting p2p is "
                << utils::FormatTimeDelta(time_spent_attempting_p2p)
                << " which is greater than "
                << utils::FormatTimeDelta(
                       TimeDelta::FromSeconds(kMaxP2PAttemptTimeSeconds))
                << " - disallowing p2p.";
      return false;
    }
  }

  return true;
}

int64_t PayloadState::GetPayloadSize() {
  int64_t payload_size = 0;
  for (const auto& package : response_.packages)
    payload_size += package.size;
  return payload_size;
}

}  // namespace chromeos_update_engine<|MERGE_RESOLUTION|>--- conflicted
+++ resolved
@@ -373,11 +373,8 @@
     case ErrorCode::kInternalLibCurlError:
     case ErrorCode::kUnresolvedHostError:
     case ErrorCode::kUnresolvedHostRecovered:
-<<<<<<< HEAD
     case ErrorCode::kNotEnoughSpace:
     case ErrorCode::kDeviceCorrupted:
-=======
->>>>>>> 694eeb0d
       LOG(INFO) << "Not incrementing URL index or failure count for this error";
       break;
 
